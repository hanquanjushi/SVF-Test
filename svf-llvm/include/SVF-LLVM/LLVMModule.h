//===- LLVMModule.h -- LLVM Module class-----------------------------------------//
//
//                     SVF: Static Value-Flow Analysis
//
// Copyright (C) <2013->  <Yulei Sui>
//

// This program is free software: you can redistribute it and/or modify
// it under the terms of the GNU Affero General Public License as published by
// the Free Software Foundation, either version 3 of the License, or
// (at your option) any later version.

// This program is distributed in the hope that it will be useful,
// but WITHOUT ANY WARRANTY; without even the implied warranty of
// MERCHANTABILITY or FITNESS FOR A PARTICULAR PURPOSE.  See the
// GNU Affero General Public License for more details.

// You should have received a copy of the GNU Affero General Public License
// along with this program.  If not, see <http://www.gnu.org/licenses/>.
//
//===----------------------------------------------------------------------===//

/*
 * LLVMModule.h
 *
 *  Created on: 23 Mar.2020
 *      Author: Yulei Sui
 */

#ifndef INCLUDE_SVF_FE_LLVMMODULE_H_
#define INCLUDE_SVF_FE_LLVMMODULE_H_

#include "SVF-LLVM/BasicTypes.h"
#include "Util/CppUtil.h"
#include "SVFIR/SVFValue.h"
#include "SVFIR/SVFModule.h"
#include "Util/Options.h"

namespace SVF
{

class SymbolTableInfo;

class LLVMModuleSet
{
    friend class SVFIRBuilder;

public:

    typedef std::vector<const Function*> FunctionSetType;
    typedef Map<const Function*, const Function*> FunDeclToDefMapTy;
    typedef Map<const Function*, FunctionSetType> FunDefToDeclsMapTy;
    typedef Map<const GlobalVariable*, GlobalVariable*> GlobalDefToRepMapTy;

    typedef Map<const Function*, SVFFunction*> LLVMFun2SVFFunMap;
    typedef Map<const BasicBlock*, SVFBasicBlock*> LLVMBB2SVFBBMap;
    typedef Map<const Instruction*, SVFInstruction*> LLVMInst2SVFInstMap;
    typedef Map<const Argument*, SVFArgument*> LLVMArgument2SVFArgumentMap;
    typedef Map<const Constant*, SVFConstant*> LLVMConst2SVFConstMap;
    typedef Map<const Value*, SVFOtherValue*> LLVMValue2SVFOtherValueMap;
    typedef Map<const SVFValue*, const Value*> SVFValue2LLVMValueMap;
    typedef Map<const Type*, SVFType*> LLVMType2SVFTypeMap;
    typedef Map<const Type*, StInfo*> Type2TypeInfoMap;

private:
    static LLVMModuleSet* llvmModuleSet;
    static bool preProcessed;
    SymbolTableInfo* symInfo;
    SVFModule* svfModule; ///< Borrowed from singleton SVFModule::svfModule
    std::unique_ptr<LLVMContext> cxts;
    std::vector<std::unique_ptr<Module>> owned_modules;
    std::vector<std::reference_wrapper<Module>> modules;

    /// Function declaration to function definition map
    FunDeclToDefMapTy FunDeclToDefMap;
    /// Function definition to function declaration map
    FunDefToDeclsMapTy FunDefToDeclsMap;
    /// Record some "sse_" function declarations used in other ext function definition, e.g., svf_ext_foo(), and svf_ext_foo() used in app functions
    FunctionSetType ExtFuncsVec;
    /// Global definition to a rep definition map
    GlobalDefToRepMapTy GlobalDefToRepMap;

    LLVMFun2SVFFunMap LLVMFunc2SVFFunc; ///< Map an LLVM Function to an SVF Function
    LLVMBB2SVFBBMap LLVMBB2SVFBB;
    LLVMInst2SVFInstMap LLVMInst2SVFInst;
    LLVMArgument2SVFArgumentMap LLVMArgument2SVFArgument;
    LLVMConst2SVFConstMap LLVMConst2SVFConst;
    LLVMValue2SVFOtherValueMap LLVMValue2SVFOtherValue;
    SVFValue2LLVMValueMap SVFValue2LLVMValue;
    LLVMType2SVFTypeMap LLVMType2SVFType;
    Type2TypeInfoMap Type2TypeInfo;

    /// Constructor
    LLVMModuleSet();

    void build();

public:
    ~LLVMModuleSet() = default;

    static inline LLVMModuleSet* getLLVMModuleSet()
    {
        if (!llvmModuleSet)
            llvmModuleSet = new LLVMModuleSet;
        return llvmModuleSet;
    }

    static void releaseLLVMModuleSet()
    {
        delete llvmModuleSet;
        llvmModuleSet = nullptr;
    }

    static SVFModule* buildSVFModule(Module& mod);
    static SVFModule* buildSVFModule(const std::vector<std::string>& moduleNameVec);

    inline SVFModule* getSVFModule()
    {
        return svfModule;
    }

    static void preProcessBCs(std::vector<std::string>& moduleNameVec);

    u32_t getModuleNum() const
    {
        return modules.size();
    }

    const std::vector<std::reference_wrapper<Module>>& getLLVMModules() const
    {
        return modules;
    }

    Module *getModule(u32_t idx) const
    {
        return &getModuleRef(idx);
    }

    Module &getModuleRef(u32_t idx) const
    {
        assert(idx < getModuleNum() && "Out of range.");
        return modules[idx];
    }

    // Dump modules to files
    void dumpModulesToFile(const std::string& suffix);

    inline void addFunctionMap(const Function* func, SVFFunction* svfFunc)
    {
        LLVMFunc2SVFFunc[func] = svfFunc;
        setValueAttr(func,svfFunc);
    }
    inline void addBasicBlockMap(const BasicBlock* bb, SVFBasicBlock* svfBB)
    {
        LLVMBB2SVFBB[bb] = svfBB;
        setValueAttr(bb,svfBB);
    }
    inline void addInstructionMap(const Instruction* inst, SVFInstruction* svfInst)
    {
        LLVMInst2SVFInst[inst] = svfInst;
        setValueAttr(inst,svfInst);
    }
    inline void addArgumentMap(const Argument* arg, SVFArgument* svfArg)
    {
        LLVMArgument2SVFArgument[arg] = svfArg;
        setValueAttr(arg,svfArg);
    }
    inline void addGlobalValueMap(const GlobalValue* glob, SVFGlobalValue* svfglob)
    {
        LLVMConst2SVFConst[glob] = svfglob;
        setValueAttr(glob,svfglob);
    }
    inline void addConstantDataMap(const ConstantData* cd, SVFConstantData* svfcd)
    {
        LLVMConst2SVFConst[cd] = svfcd;
        setValueAttr(cd,svfcd);
    }
    inline void addOtherConstantMap(const Constant* cons, SVFConstant* svfcons)
    {
        LLVMConst2SVFConst[cons] = svfcons;
        setValueAttr(cons,svfcons);
    }
    inline void addOtherValueMap(const Value* ov, SVFOtherValue* svfov)
    {
        LLVMValue2SVFOtherValue[ov] = svfov;
        setValueAttr(ov,svfov);
    }

    SVFValue* getSVFValue(const Value* value);

    const Value* getLLVMValue(const SVFValue* value) const
    {
        SVFValue2LLVMValueMap::const_iterator it = SVFValue2LLVMValue.find(value);
        assert(it!=SVFValue2LLVMValue.end() && "can't find corresponding llvm value!");
        return it->second;
    }

    inline SVFFunction* getSVFFunction(const Function* fun) const
    {
        LLVMFun2SVFFunMap::const_iterator it = LLVMFunc2SVFFunc.find(fun);
        assert(it!=LLVMFunc2SVFFunc.end() && "SVF Function not found!");
        return it->second;
    }

    inline SVFBasicBlock* getSVFBasicBlock(const BasicBlock* bb) const
    {
        LLVMBB2SVFBBMap::const_iterator it = LLVMBB2SVFBB.find(bb);
        assert(it!=LLVMBB2SVFBB.end() && "SVF BasicBlock not found!");
        return it->second;
    }

    inline SVFInstruction* getSVFInstruction(const Instruction* inst) const
    {
        LLVMInst2SVFInstMap::const_iterator it = LLVMInst2SVFInst.find(inst);
        assert(it!=LLVMInst2SVFInst.end() && "SVF Instruction not found!");
        return it->second;
    }

    inline SVFArgument* getSVFArgument(const Argument* arg) const
    {
        LLVMArgument2SVFArgumentMap::const_iterator it = LLVMArgument2SVFArgument.find(arg);
        assert(it!=LLVMArgument2SVFArgument.end() && "SVF Argument not found!");
        return it->second;
    }

    inline SVFGlobalValue* getSVFGlobalValue(const GlobalValue* g) const
    {
        LLVMConst2SVFConstMap::const_iterator it = LLVMConst2SVFConst.find(g);
        assert(it!=LLVMConst2SVFConst.end() && "SVF Global not found!");
        assert(SVFUtil::isa<SVFGlobalValue>(it->second) && "not a SVFGlobal type!");
        return SVFUtil::cast<SVFGlobalValue>(it->second);
    }

    SVFConstantData* getSVFConstantData(const ConstantData* cd);
    SVFConstant* getOtherSVFConstant(const Constant* oc);

    SVFOtherValue* getSVFOtherValue(const Value* ov);

    /// Remove unused function in extapi.bc module
    bool isCalledExtFunction(Function* func)
    {
        /// check if a llvm Function is called.
        auto isFunctionCalled = [](llvm::Function* F) {
            for (auto& use : F->uses()) {
                llvm::User* user = use.getUser();

                if (llvm::isa<llvm::CallBase>(user)) {
                    return true;
                }
            }
            return false;
        };
        /// if this function func defined in extapi.bc but never used in application code (without any corresponding declared functions).
        if (func->getParent()->getName().str() == Options::ExtAPIInput()
<<<<<<< HEAD
                && !isFunctionCalled(func)
=======
>>>>>>> e9246f35
                && func->getName().str() != "svf__main"
                && FunDefToDeclsMap.find(func) == FunDefToDeclsMap.end()
                && std::find(ExtFuncsVec.begin(), ExtFuncsVec.end(), func) == ExtFuncsVec.end())
        {
            return true;
        }
        return false;
    }

    /// Get the corresponding Function based on its name
    inline const SVFFunction* getSVFFunction(const std::string& name)
    {
        Function* fun = nullptr;

        for (u32_t i = 0; i < llvmModuleSet->getModuleNum(); ++i)
        {
            Module* mod = llvmModuleSet->getModule(i);
            fun = mod->getFunction(name);
            if (fun)
            {
                return llvmModuleSet->getSVFFunction(fun);
            }
        }
        return nullptr;
    }

    bool hasDefinition(const Function* fun) const
    {
        assert(fun->isDeclaration() && "not a function declaration?");
        FunDeclToDefMapTy::const_iterator it = FunDeclToDefMap.find(fun);
        return it != FunDeclToDefMap.end();
    }

    const Function* getDefinition(const Function* fun) const
    {
        assert(fun->isDeclaration() && "not a function declaration?");
        FunDeclToDefMapTy::const_iterator it = FunDeclToDefMap.find(fun);
        assert(it != FunDeclToDefMap.end() && "has no definition?");
        return it->second;
    }

    bool hasDeclaration(const Function* fun) const
    {
        if(fun->isDeclaration() && !hasDefinition(fun))
            return false;

        const Function* funDef = fun;
        if(fun->isDeclaration() && hasDefinition(fun))
            funDef = getDefinition(fun);

        FunDefToDeclsMapTy::const_iterator it = FunDefToDeclsMap.find(funDef);
        return it != FunDefToDeclsMap.end();
    }

    const FunctionSetType& getDeclaration(const Function* fun) const
    {
        const Function* funDef = fun;
        if(fun->isDeclaration() && hasDefinition(fun))
            funDef = getDefinition(fun);

        FunDefToDeclsMapTy::const_iterator it = FunDefToDeclsMap.find(funDef);
        assert(it != FunDefToDeclsMap.end() && "does not have a function definition (body)?");
        return it->second;
    }

    /// Global to rep
    bool hasGlobalRep(const GlobalVariable* val) const
    {
        GlobalDefToRepMapTy::const_iterator it = GlobalDefToRepMap.find(val);
        return it != GlobalDefToRepMap.end();
    }

    GlobalVariable *getGlobalRep(const GlobalVariable* val) const
    {
        GlobalDefToRepMapTy::const_iterator it = GlobalDefToRepMap.find(val);
        assert(it != GlobalDefToRepMap.end() && "has no rep?");
        return it->second;
    }


    Module* getMainLLVMModule() const
    {
        return getModule(0);
    }

    LLVMContext& getContext() const
    {
        assert(!empty() && "empty LLVM module!!");
        return getMainLLVMModule()->getContext();
    }

    bool empty() const
    {
        return getModuleNum() == 0;
    }

    /// Get or create SVFType and typeinfo
    SVFType* getSVFType(const Type* T);
    /// Get LLVM Type
    const Type* getLLVMType(const SVFType* T) const;

private:
    /// Create SVFTypes
    SVFType* addSVFTypeInfo(const Type* t);
    /// Collect a type info
    StInfo* collectTypeInfo(const Type* ty);
    /// Collect the struct info and set the number of fields after flattening
    StInfo* collectStructInfo(const StructType* structTy, u32_t& numFields);
    /// Collect the array info
    StInfo* collectArrayInfo(const ArrayType* T);
    /// Collect simple type (non-aggregate) info
    StInfo* collectSimpleTypeInfo(const Type* T);

    std::vector<const Function*> getLLVMGlobalFunctions(const GlobalVariable* global);

    void loadModules(const std::vector<std::string>& moduleNameVec);
    void loadExtAPIModules();
    void addSVFMain();

    void createSVFDataStructure();
    void createSVFFunction(const Function* func);
    void initSVFFunction();
    void initSVFBasicBlock(const Function* func);
    void initDomTree(SVFFunction* func, const Function* f);
    void setValueAttr(const Value* val, SVFValue* value);
    void buildFunToFunMap();
    void buildGlobalDefToRepMap();
    /// Invoke llvm passes to modify module
    void prePassSchedule();
    void buildSymbolTable() const;
};

} // End namespace SVF

#endif /* INCLUDE_SVF_FE_LLVMMODULE_H_ */<|MERGE_RESOLUTION|>--- conflicted
+++ resolved
@@ -240,7 +240,7 @@
     bool isCalledExtFunction(Function* func)
     {
         /// check if a llvm Function is called.
-        auto isFunctionCalled = [](llvm::Function* F) {
+        auto isCalledFunction = [](llvm::Function* F) {
             for (auto& use : F->uses()) {
                 llvm::User* user = use.getUser();
 
@@ -252,10 +252,7 @@
         };
         /// if this function func defined in extapi.bc but never used in application code (without any corresponding declared functions).
         if (func->getParent()->getName().str() == Options::ExtAPIInput()
-<<<<<<< HEAD
-                && !isFunctionCalled(func)
-=======
->>>>>>> e9246f35
+                && !isCalledFunction(func)
                 && func->getName().str() != "svf__main"
                 && FunDefToDeclsMap.find(func) == FunDefToDeclsMap.end()
                 && std::find(ExtFuncsVec.begin(), ExtFuncsVec.end(), func) == ExtFuncsVec.end())
