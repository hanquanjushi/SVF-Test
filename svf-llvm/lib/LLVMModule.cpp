//===----- SVFModule.cpp  Base class of pointer analyses ---------------------//
//
//                     SVF: Static Value-Flow Analysis
//
// Copyright (C) <2013-2017>  <Yulei Sui>
//

// This program is free software: you can redistribute it and/or modify
// it under the terms of the GNU Affero General Public License as published by
// the Free Software Foundation, either version 3 of the License, or
// (at your option) any later version.

// This program is distributed in the hope that it will be useful,
// but WITHOUT ANY WARRANTY; without even the implied warranty of
// MERCHANTABILITY or FITNESS FOR A PARTICULAR PURPOSE.  See the
// GNU Affero General Public License for more details.

// You should have received a copy of the GNU Affero General Public License
// along with this program.  If not, see <http://www.gnu.org/licenses/>.
//
//===----------------------------------------------------------------------===//

/*
 * SVFModule.cpp
 *
 *  Created on: Aug 4, 2017
 *      Author: Xiaokang Fan
 */

#include <queue>
#include <algorithm>
#include "Util/Options.h"
#include "SVFIR/SVFModule.h"
#include "SVFIR/SVFModuleRW.h"
#include "Util/SVFUtil.h"
#include "SVF-LLVM/BasicTypes.h"
#include "SVF-LLVM/LLVMUtil.h"
#include "SVF-LLVM/BreakConstantExpr.h"
#include "SVF-LLVM/SymbolTableBuilder.h"
#include "MSSA/SVFGBuilder.h"
#include "llvm/Support/FileSystem.h"

using namespace std;
using namespace SVF;

/*
  svf.main() is used to model the real entry point of a C++ program, which
  initializes all global C++ objects and then call main().
  LLVM may generate two global arrays @llvm.global_ctors and @llvm.global_dtors
  that contain constructor and destructor functions for global variables. They
  are not called explicitly, so we have to add them in the svf.main function.
  The order to call these constructor and desctructor functions are also
  specified in the global arrays.
  Related part in LLVM language reference:
  https://llvm.org/docs/LangRef.html#the-llvm-global-ctors-global-variable
  For example, given a "int main(int argc, char * argv[])", the corresponding
  svf.main will be generated as follows:
    define void @svf.main(i32, i8**, i8**) {
      entry:
        call void @ctor1()
        call void @ctor2()
        %3 = call i32 @main(i32 %0, i8** %1)
        call void @dtor1()
        call void @dtor2()
        ret void
    }
*/

#define SVF_MAIN_FUNC_NAME           "svf.main"
#define SVF_GLOBAL_CTORS             "llvm.global_ctors"
#define SVF_GLOBAL_DTORS             "llvm.global_dtors"

LLVMModuleSet *LLVMModuleSet::llvmModuleSet = nullptr;
std::string SVFModule::pagReadFromTxt = "";

LLVMModuleSet::LLVMModuleSet(): svfModule(nullptr), cxts(nullptr), preProcessed(false)
{
    symInfo = SymbolTableInfo::SymbolInfo();
}

LLVMModuleSet::~LLVMModuleSet()
{
    for (auto *it: StInfos)
    {
        delete(it);
    }
}

SVFModule* LLVMModuleSet::buildSVFModule(Module &mod)
{
    double startSVFModuleTime = SVFStat::getClk(true);
    svfModule = std::make_unique<SVFModule>(mod.getModuleIdentifier());
    modules.emplace_back(mod);

    build();
    double endSVFModuleTime = SVFStat::getClk(true);
    SVFStat::timeOfBuildingLLVMModule = (endSVFModuleTime - startSVFModuleTime)/TIMEINTERVAL;

    buildSymbolTable();

    return svfModule.get();
}

SVFModule* LLVMModuleSet::buildSVFModule(const std::vector<std::string> &moduleNameVec)
{
    double startSVFModuleTime = SVFStat::getClk(true);

    assert(llvmModuleSet && "LLVM Module set needs to be created!");

    loadModules(moduleNameVec);

    if(!moduleNameVec.empty())
        svfModule = std::make_unique<SVFModule>(*moduleNameVec.begin());
    else
        svfModule = std::make_unique<SVFModule>();

    build();

    double endSVFModuleTime = SVFStat::getClk(true);
    SVFStat::timeOfBuildingLLVMModule = (endSVFModuleTime - startSVFModuleTime)/TIMEINTERVAL;

    buildSymbolTable();

    return svfModule.get();
}

void LLVMModuleSet::buildSymbolTable() const
{
    double startSymInfoTime = SVFStat::getClk(true);
    if (!SVFModule::pagReadFromTXT())
    {
        /// building symbol table
        DBOUT(DGENERAL, SVFUtil::outs() << SVFUtil::pasMsg("Building Symbol table ...\n"));
        SymbolTableBuilder builder(symInfo);
        builder.buildMemModel(svfModule.get());
    }
    double endSymInfoTime = SVFStat::getClk(true);
    SVFStat::timeOfBuildingSymbolTable =
        (endSymInfoTime - startSymInfoTime) / TIMEINTERVAL;
}

void LLVMModuleSet::build()
{
    if(preProcessed==false)
        prePassSchedule();

    buildFunToFunMap();
    buildGlobalDefToRepMap();

    if (Options::SVFMain())
        addSVFMain();

    createSVFDataStructure();
    initSVFFunction();
}

void LLVMModuleSet::createSVFDataStructure()
{

    for (Module& mod : modules)
    {
        /// Function
        for (const Function& func : mod.functions())
        {
            SVFFunction* svfFunc = new SVFFunction(
                func.getName().str(), getSVFType(func.getType()),
                SVFUtil::cast<SVFFunctionType>(
                    getSVFType(func.getFunctionType())),
                func.isDeclaration(), LLVMUtil::isIntrinsicFun(&func),
                func.hasAddressTaken(), func.isVarArg(), new SVFLoopAndDomInfo);
            svfModule->addFunctionSet(svfFunc);
            addFunctionMap(&func, svfFunc);

            for (const Argument& arg : func.args())
            {
                SVFArgument* svfarg = new SVFArgument(
                    arg.getName().str(), getSVFType(arg.getType()), svfFunc,
                    arg.getArgNo(), LLVMUtil::isArgOfUncalledFunction(&arg));
                svfFunc->addArgument(svfarg);
                addArgumentMap(&arg, svfarg);
            }

            for (const BasicBlock& bb : func)
            {
                SVFBasicBlock* svfBB = new SVFBasicBlock(
                    bb.getName().str(), getSVFType(bb.getType()), svfFunc);
                svfFunc->addBasicBlock(svfBB);
                addBasicBlockMap(&bb, svfBB);
                for (const Instruction& inst : bb)
                {
                    SVFInstruction* svfInst = nullptr;
                    if (const CallBase* call =
                            SVFUtil::dyn_cast<CallBase>(&inst))
                    {
                        if (LLVMUtil::isVirtualCallSite(call))
                            svfInst = new SVFVirtualCallInst(
                                call->getName().str(),
                                getSVFType(call->getType()), svfBB,
                                call->getFunctionType()->isVarArg(),
                                inst.isTerminator());
                        else
                            svfInst = new SVFCallInst(
                                call->getName().str(),
                                getSVFType(call->getType()), svfBB,
                                call->getFunctionType()->isVarArg(),
                                inst.isTerminator());
                    }
                    else
                    {
                        svfInst = new SVFInstruction(
                            inst.getName().str(), getSVFType(inst.getType()),
                            svfBB, inst.isTerminator(),
                            SVFUtil::isa<ReturnInst>(inst));
                    }
                    svfBB->addInstruction(svfInst);
                    addInstructionMap(&inst, svfInst);
                }
            }
        }

        /// GlobalVariable
        for (const GlobalVariable& global :  mod.globals())
        {
            SVFGlobalValue* svfglobal = new SVFGlobalValue(
                global.getName().str(), getSVFType(global.getType()));
            svfModule->addGlobalSet(svfglobal);
            addGlobalValueMap(&global, svfglobal);
        }

        /// GlobalAlias
        for (const GlobalAlias& alias : mod.aliases())
        {
            SVFGlobalValue* svfalias = new SVFGlobalValue(
                alias.getName().str(), getSVFType(alias.getType()));
            svfModule->addAliasSet(svfalias);
            addGlobalValueMap(&alias, svfalias);
        }
    }
}

void LLVMModuleSet::initSVFFunction()
{
    for (Module& mod : modules)
    {
        /// Function
        for (const Function& f : mod.functions())
        {
            SVFFunction* svffun = getSVFFunction(&f);
            initSVFBasicBlock(&f);

            if (!SVFUtil::isExtCall(svffun))
            {
                initDomTree(svffun, &f);
            }
        }
    }
}

void LLVMModuleSet::initSVFBasicBlock(const Function* func)
{
    for (Function::const_iterator bit = func->begin(), ebit = func->end(); bit != ebit; ++bit)
    {
        const BasicBlock* bb = &*bit;
        SVFBasicBlock* svfbb = getSVFBasicBlock(bb);
        for (succ_const_iterator succ_it = succ_begin(bb); succ_it != succ_end(bb); succ_it++)
        {
            const SVFBasicBlock* svf_scc_bb = getSVFBasicBlock(*succ_it);
            svfbb->addSuccBasicBlock(svf_scc_bb);
        }
        for (const_pred_iterator pred_it = pred_begin(bb); pred_it != pred_end(bb); pred_it++)
        {
            const SVFBasicBlock* svf_pred_bb = getSVFBasicBlock(*pred_it);
            svfbb->addPredBasicBlock(svf_pred_bb);
        }
        for (BasicBlock::const_iterator iit = bb->begin(), eiit = bb->end(); iit != eiit; ++iit)
        {
            const Instruction* inst = &*iit;
            if(const CallBase* call = SVFUtil::dyn_cast<CallBase>(inst))
            {
                SVFInstruction* svfinst = getSVFInstruction(call);
                SVFCallInst* svfcall = SVFUtil::cast<SVFCallInst>(svfinst);
                SVFValue* callee = getSVFValue(call->getCalledOperand()->stripPointerCasts());
                svfcall->setCalledOperand(callee);
                if(SVFVirtualCallInst* virtualCall = SVFUtil::dyn_cast<SVFVirtualCallInst>(svfcall))
                {
                    virtualCall->setVtablePtr(getSVFValue(LLVMUtil::getVCallVtblPtr(call)));
                    virtualCall->setFunIdxInVtable(LLVMUtil::getVCallIdx(call));
                    virtualCall->setFunNameOfVirtualCall(LLVMUtil::getFunNameOfVCallSite(call));
                }
                for(u32_t i = 0; i < call->arg_size(); i++)
                {
                    SVFValue* svfval = getSVFValue(call->getArgOperand(i));
                    svfcall->addArgument(svfval);
                }
            }
            LLVMUtil::getNextInsts(inst, getSVFInstruction(inst)->getSuccInstructions());
            LLVMUtil::getPrevInsts(inst, getSVFInstruction(inst)->getPredInstructions());
        }
    }
}


void LLVMModuleSet::initDomTree(SVFFunction* svffun, const Function* fun)
{
    //process and stored dt & df
    DominatorTree dt;
    DominanceFrontier df;
    dt.recalculate(const_cast<Function&>(*fun));
    df.analyze(dt);
    LoopInfo loopInfo = LoopInfo(dt);
    PostDominatorTree pdt = PostDominatorTree(const_cast<Function&>(*fun));
    SVFLoopAndDomInfo* ld = svffun->getLoopAndDomInfo();

    Map<const SVFBasicBlock*,Set<const SVFBasicBlock*>> & dfBBsMap = ld->getDomFrontierMap();
    for (DominanceFrontierBase::const_iterator dfIter = df.begin(), eDfIter = df.end(); dfIter != eDfIter; dfIter++)
    {
        const BasicBlock* keyBB = dfIter->first;
        const std::set<BasicBlock* >& domSet = dfIter->second;
        Set<const SVFBasicBlock*>& valueBasicBlocks = dfBBsMap[getSVFBasicBlock(keyBB)];
        for (const BasicBlock* bbValue:domSet)
        {
            valueBasicBlocks.insert(getSVFBasicBlock(bbValue));
        }
    }
    std::vector<const SVFBasicBlock*> reachableBBs;
    LLVMUtil::getFunReachableBBs(fun, reachableBBs);
    ld->setReachableBBs(reachableBBs);

    for (Function::const_iterator bit = fun->begin(), ebit = fun->end(); bit != ebit; ++bit)
    {
        const BasicBlock* bb = &*bit;
        SVFBasicBlock* svf_bb = getSVFBasicBlock(bb);
        if(DomTreeNode *dtNode = dt.getNode(const_cast<BasicBlock*>(bb)))
        {
            DomTreeNode::iterator DI = dtNode->begin();
            if (DI != dtNode->end())
            {
                for (DomTreeNode::iterator DI = dtNode->begin(), DE = dtNode->end(); DI != DE; ++DI)
                {
                    const SVFBasicBlock* dombb = getSVFBasicBlock((*DI)->getBlock());
                    ld->getDomTreeMap()[svf_bb].insert(dombb);
                }
            }
            else
            {
                ld->getDomTreeMap()[svf_bb] = Set<const SVFBasicBlock* >();
            }
        }

        if(DomTreeNode * pdtNode = pdt.getNode(const_cast<BasicBlock*>(bb)))
        {
            DomTreeNode::iterator DI = pdtNode->begin();
            if (DI != pdtNode->end())
            {
                for (DomTreeNode::iterator DI = pdtNode->begin(), DE = pdtNode->end(); DI != DE; ++DI)
                {
                    const SVFBasicBlock* dombb = getSVFBasicBlock((*DI)->getBlock());
                    ld->getPostDomTreeMap()[svf_bb].insert(dombb);
                }
            }
            else
            {
                ld->getPostDomTreeMap()[svf_bb] = Set<const SVFBasicBlock* >();
            }
        }
        if (const Loop *loop = loopInfo.getLoopFor(bb))
        {
            for (BasicBlock* loopBlock:loop->getBlocks())
            {
                const SVFBasicBlock* loopbb = getSVFBasicBlock(loopBlock);
                ld->addToBB2LoopMap(svf_bb,loopbb);
            }
        }
    }
}


/*!
 * Invoke llvm passes to modify module
 */
void LLVMModuleSet::prePassSchedule()
{
    /// BreakConstantGEPs Pass
    std::unique_ptr<BreakConstantGEPs> p1 = std::make_unique<BreakConstantGEPs>();
    for (Module &M : getLLVMModules())
    {
        p1->runOnModule(M);
    }

    /// MergeFunctionRets Pass
    std::unique_ptr<UnifyFunctionExitNodes> p2 =
        std::make_unique<UnifyFunctionExitNodes>();
    for (Module &M : LLVMModuleSet::getLLVMModuleSet()->getLLVMModules())
    {
        for (auto F = M.begin(), E = M.end(); F != E; ++F)
        {
            Function &fun = *F;
            if (fun.isDeclaration())
                continue;
            p2->runOnFunction(fun);
        }
    }
}

void LLVMModuleSet::preProcessBCs(std::vector<std::string> &moduleNameVec)
{
    loadModules(moduleNameVec);
    prePassSchedule();

    std::string preProcessSuffix = ".pre.bc";
    // Get the existing module names, remove old extention, add preProcessSuffix
    for (u32_t i = 0; i < moduleNameVec.size(); i++)
    {
        u32_t lastIndex = moduleNameVec[i].find_last_of(".");
        std::string rawName = moduleNameVec[i].substr(0, lastIndex);
        moduleNameVec[i] = (rawName + preProcessSuffix);
    }

    dumpModulesToFile(preProcessSuffix);
    preProcessed = true;

    releaseLLVMModuleSet();
}

void LLVMModuleSet::loadModules(const std::vector<std::string> &moduleNameVec)
{

    // We read SVFIR from LLVM IR
    if(Options::Graphtxt().empty())
    {
        if(moduleNameVec.empty())
        {
            SVFUtil::outs() << "no LLVM bc file is found!\n";
            exit(0);
        }
        //assert(!moduleNameVec.empty() && "no LLVM bc file is found!");
    }
    // We read SVFIR from a user-defined txt instead of parsing SVFIR from LLVM IR
    else
        SVFModule::setPagFromTXT(Options::Graphtxt());

    //
    // To avoid the following type bugs (t1 != t3) when parsing multiple modules,
    // We should use only one LLVMContext object for multiple modules in the same thread.
    // No such problem if only one module is processed by SVF.
    // ------------------------------------------------------------------
    //    LLVMContext ctxa,ctxb;
    //    IntegerType * t1 = IntegerType::get(ctxa,32);
    //    IntegerType * t2 = IntegerType::get(ctxa,32);
    //    assert(t1 == t2);
    //    IntegerType * t3 = IntegerType::get(ctxb,32);
    //    IntegerType * t4 = IntegerType::get(ctxb,32);
    //    assert(t3 == t4);
    //    assert(t1 != t3);
    // ------------------------------------------------------------------
    //
    cxts = std::make_unique<LLVMContext>();

    for (const std::string& moduleName : moduleNameVec)
    {
        if (!LLVMUtil::isIRFile(moduleName))
        {
            SVFUtil::errs() << "not an IR file: " << moduleName << std::endl;
            abort();
        }

        SMDiagnostic Err;
        std::unique_ptr<Module> mod = parseIRFile(moduleName, Err, *cxts);
        if (mod == nullptr)
        {
            SVFUtil::errs() << "load module: " << moduleName << "failed!!\n\n";
            Err.print("SVFModuleLoader", llvm::errs());
            abort();
        }
        modules.emplace_back(*mod);
        owned_modules.emplace_back(std::move(mod));
    }
}

std::vector<const Function* > LLVMModuleSet::getLLVMGlobalFunctions(const GlobalVariable *global)
{
    // This function is used to extract constructor and destructor functions
    // sorted by their priority from @llvm.global_ctors or @llvm.global_dtors.
    // For example, given following @llvm.global_ctors, the returning sorted
    // function list should be [ctor3, ctor1, ctor2].
    // ------------------------------------------------------------------
    //    ; Each struct in the array is {priority, function, associated data}
    //
    //    @llvm.global_ctors = appending global [2 x { i32, void ()*, i8* }]
    //    [{ i32, void ()*, i8* } { i32 1234, void ()* @ctor1.cpp, i8* null },
    //    { i32, void ()*, i8* } { i32 2345, void ()* @ctor2.cpp, i8* null },
    //    { i32, void ()*, i8* } { i32 345, void ()* @ctor3.cpp, i8* null }]
    // ------------------------------------------------------------------
    // TODO: According to LLVM language reference, if the third field is
    // non-null, and points to a global variable or function, the initializer
    // function will only run if the associated data from the current module is
    // not discarded. However the associated data is currently ignored.


    // This class is used for the priority queue that sorts the functions by
    // their priority. Each object of this class stands for an item in the
    // function array.
    class LLVMGlobalFunction
    {
    public:
        u32_t priority;
        const Function* func;
        LLVMGlobalFunction() {};
        LLVMGlobalFunction(u32_t _priority, const Function* _func)
            : priority(_priority), func(_func) {};
        bool operator>(const LLVMGlobalFunction &other) const
        {
            if (priority != other.priority)
            {
                return priority > other.priority;
            }
            else
            {
                return func > other.func;
            }
        }
    };

    std::priority_queue<LLVMGlobalFunction, std::vector<LLVMGlobalFunction>,
        greater<LLVMGlobalFunction>>
        queue;
    std::vector<const Function* > result;

    // The @llvm.global_ctors/dtors global variable is an array of struct. Each
    // struct has three fields: {i32 priority, void ()* @ctor/dtor, i8* @data}.
    // First get the array here.
    if(const ConstantArray *globalFuncArray =
                SVFUtil::dyn_cast<ConstantArray>(global->getInitializer()))
    {
        // Get each struct in the array.
        for (unsigned int i = 0; i < globalFuncArray->getNumOperands(); ++i)
        {
            if (
                const ConstantStruct *globalFuncItem =
                    SVFUtil::dyn_cast<ConstantStruct>(
                        globalFuncArray->getOperand(i)))
            {

                // Extract priority and function from the struct
                const ConstantInt* priority = SVFUtil::dyn_cast<ConstantInt>(
                                                  globalFuncItem->getOperand(0));
                const Function* func = SVFUtil::dyn_cast<Function>(
                                           globalFuncItem->getOperand(1));

                if (priority && func)
                {
                    queue.push(LLVMGlobalFunction(priority
                                                  ->getZExtValue(),
                                                  func));
                }
            }
        }
    }

    // Generate a sorted vector of functions from the priority queue.
    while (!queue.empty())
    {
        result.push_back(queue.top().func);
        queue.pop();
    }
    return result;
}

void LLVMModuleSet::addSVFMain()
{
    std::vector<const Function*> ctor_funcs;
    std::vector<const Function*> dtor_funcs;
    Function* orgMain = 0;
    Module* mainMod = nullptr;

    for (Module &mod : modules)
    {
        // Collect ctor and dtor functions
        for (const GlobalVariable& global : mod.globals())
        {
            if (global.getName().equals(SVF_GLOBAL_CTORS) && global.hasInitializer())
            {
                ctor_funcs = getLLVMGlobalFunctions(&global);
            }
            else if (global.getName().equals(SVF_GLOBAL_DTORS) && global.hasInitializer())
            {
                dtor_funcs = getLLVMGlobalFunctions(&global);
            }
        }

        // Find main function
        for (auto &func : mod)
        {
            assert(!func.getName().(SVF_MAIN_FUNC_NAME) && SVF_MAIN_FUNC_NAME " already defined");
            if (func.getName().equals("main"))
            {
                orgMain = &func;
                mainMod = &mod;
            }
        }
    }

    // Only create svf.main when the original main function is found, and also
    // there are global contructor or destructor functions.
    if (orgMain && getModuleNum() > 0 &&
            (ctor_funcs.size() > 0 || dtor_funcs.size() > 0))
    {
        assert(mainMod && "Module with main function not found.");
        Module& M = *mainMod;
        // char **
        Type* i8ptr2 = PointerType::getInt8PtrTy(M.getContext())->getPointerTo();
        Type* i32 = IntegerType::getInt32Ty(M.getContext());
        // define void @svf.main(i32, i8**, i8**)
#if (LLVM_VERSION_MAJOR >= 9)
        FunctionCallee svfmainFn = M.getOrInsertFunction(
                                       SVF_MAIN_FUNC_NAME,
                                       Type::getVoidTy(M.getContext()),
                                       i32,i8ptr2,i8ptr2
                                   );
        Function* svfmain = SVFUtil::dyn_cast<Function>(svfmainFn.getCallee());
#else
        Function* svfmain = SVFUtil::dyn_cast<Function>(M.getOrInsertFunction(
                                SVF_MAIN_FUNC_NAME,
                                Type::getVoidTy(M.getContext()),
                                i32,i8ptr2,i8ptr2
                            ));
#endif
        svfmain->setCallingConv(llvm::CallingConv::C);
        BasicBlock* block = BasicBlock::Create(M.getContext(), "entry", svfmain);
        IRBuilder Builder(block);
        // emit "call void @ctor()". ctor_funcs is sorted so the functions are
        // emitted in the order of priority
        for (auto& ctor : ctor_funcs)
        {
            auto target = M.getOrInsertFunction(
                              ctor->getName(),
                              Type::getVoidTy(M.getContext())
                          );
            Builder.CreateCall(target);
        }
        // main() should be called after all ctor functions and before dtor
        // functions.
        Function::arg_iterator arg_it = svfmain->arg_begin();
        Value* args[] = {arg_it, arg_it + 1, arg_it + 2};
        size_t cnt = orgMain->arg_size();
        assert(cnt <= 3 && "Too many arguments for main()");
        Builder.CreateCall(orgMain, llvm::ArrayRef<Value*>(args, args + cnt));
        // emit "call void @dtor()". dtor_funcs is sorted so the functions are
        // emitted in the order of priority
        for (auto& dtor : dtor_funcs)
        {
            auto target = M.getOrInsertFunction(
                dtor->getName(), Type::getVoidTy(M.getContext()));
            Builder.CreateCall(target);
        }
        // return;
        Builder.CreateRetVoid();
    }
}


void LLVMModuleSet::buildFunToFunMap()
{
    Set<const Function*> funDecls, funDefs;
    OrderedSet<string> declNames, defNames, intersectNames;
    typedef Map<string, const Function*> NameToFunDefMapTy;
    typedef Map<string, Set<const Function*>> NameToFunDeclsMapTy;

    for (Module& mod : modules)
    {
        /// Function
        for (const Function& fun : mod.functions())
        {
            if (fun.isDeclaration())
            {
                funDecls.insert(&fun);
                declNames.insert(fun.getName().str());
            }
            else
            {
                funDefs.insert(&fun);
                defNames.insert(fun.getName().str());
            }
        }
    }
    // Find the intersectNames
    std::set_intersection(
        declNames.begin(), declNames.end(), defNames.begin(), defNames.end(),
        std::inserter(intersectNames, intersectNames.begin()));

    ///// name to def map
    NameToFunDefMapTy nameToFunDefMap;
    for (const Function* fdef : funDefs)
    {
        string funName = fdef->getName().str();
        if (intersectNames.find(funName) != intersectNames.end())
        {
            nameToFunDefMap.emplace(std::move(funName), fdef);
        }
    }

    ///// name to decls map
    NameToFunDeclsMapTy nameToFunDeclsMap;
    for (const Function* fdecl : funDecls)
    {
        string funName = fdecl->getName().str();
        if (intersectNames.find(funName) != intersectNames.end())
        {
            // pair with key funName will be created automatically if it does
            // not exist
            nameToFunDeclsMap[std::move(funName)].insert(fdecl);
        }
    }

    /// Fun decl --> def
    for (const Function* fdecl : funDecls)
    {
        string funName = fdecl->getName().str();
        NameToFunDefMapTy::iterator mit;
        if (intersectNames.find(funName) != intersectNames.end() &&
            (mit = nameToFunDefMap.find(funName)) != nameToFunDefMap.end())
        {
            FunDeclToDefMap[fdecl] = mit->second;
        }
    }

    /// Fun def --> decls
    for (const Function* fdef : funDefs)
    {
        string funName = fdef->getName().str();
        if (intersectNames.find(funName) == intersectNames.end())
            continue;
        NameToFunDeclsMapTy::iterator mit = nameToFunDeclsMap.find(funName);
        if (mit == nameToFunDeclsMap.end())
            continue;

        std::vector<const Function*>& decls = FunDefToDeclsMap[fdef];
        const auto& declsSet = mit->second;
        // Reserve space for decls to avoid more than 1 reallocation
        decls.reserve(decls.size() + declsSet.size());

        for (const Function* decl : declsSet)
        {
            decls.push_back(decl);
        }
    }
}

void LLVMModuleSet::buildGlobalDefToRepMap()
{
    typedef Map<string, Set<GlobalVariable*>> NameToGlobalsMapTy;
    NameToGlobalsMapTy nameToGlobalsMap;
    for (Module &mod : modules)
    {
        // Collect ctor and dtor functions
        for (GlobalVariable& global : mod.globals())
        {
            if (global.hasPrivateLinkage())
                continue;
            string name = global.getName().str();
            if (name.empty())
                continue;
            nameToGlobalsMap[std::move(name)].insert(&global);
        }
    }

    for (auto& pair : nameToGlobalsMap)
    {
<<<<<<< HEAD
        Set<GlobalVariable*>& globals = pair.second;
        Set<GlobalVariable*>::iterator repit = globals.begin();
        auto it = std::find_if(globals.begin(), globals.end(),
                               GlobalVariable::hasInitializer);
        GlobalVariable* rep = it == globals.end() ? *repit : *it;

        for (GlobalVariable* cur : globals)
=======
        Set<GlobalVariable*> &globals = it->second;

        auto repIt =
            std::find_if(globals.begin(), globals.end(),
                         [](GlobalVariable* g)
        {
            return g->hasInitializer();
        });
        GlobalVariable* rep =
            repIt != globals.end()
            ? *repIt
            // When there is no initializer, just pick the first one.
            : (assert(!globals.empty() && "Empty global set"),
               *globals.begin());

        for (Set<GlobalVariable*>::iterator sit = globals.begin(),
                seit = globals.end(); sit != seit; ++sit)
>>>>>>> 3413739c
        {
            GlobalDefToRepMap[cur] = rep;
        }
    }
}

// Dump modules to files
void LLVMModuleSet::dumpModulesToFile(const std::string suffix)
{
    for (Module& mod : modules)
    {
        std::string moduleName = mod.getName().str();
        std::string OutputFilename;
        std::size_t pos = moduleName.rfind('.');
        if (pos != std::string::npos)
            OutputFilename = moduleName.substr(0, pos) + suffix;
        else
            OutputFilename = moduleName + suffix;

        std::error_code EC;
        raw_fd_ostream OS(OutputFilename.c_str(), EC, llvm::sys::fs::OF_None);

#if (LLVM_VERSION_MAJOR >= 7)
        WriteBitcodeToFile(mod, OS);
#else
        WriteBitcodeToFile(&mod, OS);
#endif

        OS.flush();
    }
}

void LLVMModuleSet::setValueAttr(const Value* val, SVFValue* svfvalue)
{
    SVFValue2LLVMValue[svfvalue] = val;

    if (LLVMUtil::isPtrInUncalledFunction(val))
        svfvalue->setPtrInUncalledFunction();
    if (LLVMUtil::isConstDataOrAggData(val))
        svfvalue->setConstDataOrAggData();

    if (SVFGlobalValue* glob = SVFUtil::dyn_cast<SVFGlobalValue>(svfvalue))
    {
        const Value* llvmVal = LLVMUtil::getGlobalRep(val);
        assert(SVFUtil::isa<GlobalValue>(llvmVal) && "not a GlobalValue?");
        glob->setDefGlobalForMultipleModule(getSVFGlobalValue(SVFUtil::cast<GlobalValue>(llvmVal)));
    }
    if (SVFFunction* svffun = SVFUtil::dyn_cast<SVFFunction>(svfvalue))
    {
        const Function* func = SVFUtil::cast<Function>(val);
        svffun->setIsNotRet(LLVMUtil::functionDoesNotRet(func));
        svffun->setIsUncalledFunction(LLVMUtil::isUncalledFunction(func));
        svffun->setDefFunForMultipleModule(getSVFFunction(LLVMUtil::getDefFunForMultipleModule(func)));
    }

    svfvalue->setSourceLoc(LLVMUtil::getSourceLoc(val));
}

SVFConstantData* LLVMModuleSet::getSVFConstantData(const ConstantData* cd)
{
    LLVMConst2SVFConstMap::const_iterator it = LLVMConst2SVFConst.find(cd);
    if(it!=LLVMConst2SVFConst.end())
    {
        assert(SVFUtil::isa<SVFConstantData>(it->second) && "not a SVFConstantData type!");
        return SVFUtil::cast<SVFConstantData>(it->second);
    }
    else
    {
        SVFConstantData* svfcd = nullptr;
        if(const ConstantInt* cint = SVFUtil::dyn_cast<ConstantInt>(cd))
        {
            /// bitwidth == 1 : cint has value from getZExtValue() because `bool true` will be translated to -1 using sign extension (i.e., getSExtValue).
            /// bitwidth <=64 1 : cint has value from getSExtValue()
            /// bitwidth >64 1 : cint has value 0 because it represents an invalid int
            if(cint->getBitWidth() == 1)
                svfcd = new SVFConstantInt(cd->getName().str(), getSVFType(cint->getType()), cint->getZExtValue(), cint->getZExtValue());
            else if(cint->getBitWidth() <= 64 && cint->getBitWidth() > 1)
                svfcd = new SVFConstantInt(cd->getName().str(), getSVFType(cint->getType()), cint->getZExtValue(), cint->getSExtValue());
            else
                svfcd = new SVFConstantInt(cd->getName().str(), getSVFType(cint->getType()), 0, 0);
        }
        else if(const ConstantFP* cfp = SVFUtil::dyn_cast<ConstantFP>(cd))
        {
            double dval = 0;
            if(cfp->isNormalFP() &&  (&cfp->getValueAPF().getSemantics()== &llvm::APFloatBase::IEEEdouble()))
                dval =  cfp->getValueAPF().convertToDouble();
            svfcd = new SVFConstantFP(cd->getName().str(), getSVFType(cd->getType()), dval);
        }
        else if(SVFUtil::isa<ConstantPointerNull>(cd))
            svfcd = new SVFConstantNullPtr(cd->getName().str(), getSVFType(cd->getType()));
        else if (SVFUtil::isa<UndefValue>(cd))
            svfcd = new SVFBlackHoleValue(cd->getName().str(), getSVFType(cd->getType()));
        else
            svfcd = new SVFConstantData(cd->getName().str(), getSVFType(cd->getType()));
        svfModule->addConstant(svfcd);
        addConstantDataMap(cd,svfcd);
        return svfcd;
    }
}

SVFConstant* LLVMModuleSet::getOtherSVFConstant(const Constant* oc)
{
    LLVMConst2SVFConstMap::const_iterator it = LLVMConst2SVFConst.find(oc);
    if(it!=LLVMConst2SVFConst.end())
    {
        return it->second;
    }
    else
    {
        SVFConstant* svfoc = new SVFConstant(oc->getName().str(), getSVFType(oc->getType()));
        svfModule->addConstant(svfoc);
        addOtherConstantMap(oc,svfoc);
        return svfoc;
    }
}

SVFOtherValue* LLVMModuleSet::getSVFOtherValue(const Value* ov)
{
    LLVMValue2SVFOtherValueMap::const_iterator it = LLVMValue2SVFOtherValue.find(ov);
    if(it!=LLVMValue2SVFOtherValue.end())
    {
        return it->second;
    }
    else
    {
        SVFOtherValue* svfov = nullptr;
        if(SVFUtil::isa<MetadataAsValue>(ov))
            svfov = new SVFMetadataAsValue(ov->getName().str(), getSVFType(ov->getType()));
        else
            svfov = new SVFOtherValue(ov->getName().str(), getSVFType(ov->getType()));
        svfModule->addOtherValue(svfov);
        addOtherValueMap(ov,svfov);
        return svfov;
    }
}

SVFValue* LLVMModuleSet::getSVFValue(const Value* value)
{
    if (const Function* fun = SVFUtil::dyn_cast<Function>(value))
        return getSVFFunction(fun);
    else if (const BasicBlock* bb = SVFUtil::dyn_cast<BasicBlock>(value))
        return getSVFBasicBlock(bb);
    else if(const Instruction* inst = SVFUtil::dyn_cast<Instruction>(value))
        return getSVFInstruction(inst);
    else if (const Argument* arg = SVFUtil::dyn_cast<Argument>(value))
        return getSVFArgument(arg);
    else if (const Constant* cons = SVFUtil::dyn_cast<Constant>(value))
    {
        if (const ConstantData* cd = SVFUtil::dyn_cast<ConstantData>(cons))
            return getSVFConstantData(cd);
        else if (const GlobalValue* glob = SVFUtil::dyn_cast<GlobalValue>(cons))
            return getSVFGlobalValue(glob);
        else
            return getOtherSVFConstant(cons);
    }
    else
        return getSVFOtherValue(value);
}

const Type* LLVMModuleSet::getLLVMType(const SVFType* T) const
{
    for(LLVMType2SVFTypeMap::const_iterator it = LLVMType2SVFType.begin(), eit = LLVMType2SVFType.end(); it!=eit; ++it)
    {
        if (it->second == T)
            return it->first;
    }
    assert(false && "can't find the corresponding LLVM Type");
    abort();
}

/*!
 * Get or create SVFType and typeinfo
 */
SVFType* LLVMModuleSet::getSVFType(const Type* T)
{
    assert(T);
    LLVMType2SVFTypeMap::const_iterator it = LLVMType2SVFType.find(T);
    if (it!=LLVMType2SVFType.end())
        return it->second;
    else
    {
        SVFType* svfType = addSVFTypeInfo(T);
        StInfo* stinfo = collectTypeInfo(T);
        svfType->setTypeInfo(stinfo);
        /// TODO: set the void* to every element for now (imprecise)
        /// For example, [getPointerTo(): char ----> i8*] [getPointerTo(): int ----> i8*] [getPointerTo(): struct ----> i8*]
        PointerType* ptrTy = PointerType::getInt8PtrTy(getContext())->getPointerTo();
        svfType->setPointerTo(SVFUtil::cast<SVFPointerType>(getSVFType(ptrTy)));
        return svfType;
    }
}

StInfo* LLVMModuleSet::collectTypeInfo(const Type* T)
{
    StInfo* stinfo = nullptr;

    Type2TypeInfoMap::iterator tit = Type2TypeInfo.find(T);
    if(tit != Type2TypeInfo.end())
    {
        stinfo = tit->second;
    }
    else
    {
        if (const ArrayType* aty = SVFUtil::dyn_cast<ArrayType>(T))
            stinfo = collectArrayInfo(aty);
        else if (const StructType* sty = SVFUtil::dyn_cast<StructType>(T))
        {
            u32_t nf;
            stinfo = collectStructInfo(sty, nf);
            if (nf > symInfo->maxStSize)
            {
                symInfo->maxStruct = getSVFType(sty);
                symInfo->maxStSize = nf;
            }
        }
        else
            stinfo = collectSimpleTypeInfo(T);
        StInfos.insert(stinfo);
        Type2TypeInfo[T] = stinfo;
    }
    return stinfo;
}

SVFType* LLVMModuleSet::addSVFTypeInfo(const Type* T)
{
    assert(LLVMType2SVFType.find(T)==LLVMType2SVFType.end() && "SVFType has been added before");

    SVFType* svftype = nullptr;
    if (const PointerType* pt = SVFUtil::dyn_cast<PointerType>(T))
        svftype = new SVFPointerType(getSVFType(LLVMUtil::getPtrElementType(pt)));
    else if (SVFUtil::isa<IntegerType>(T))
        svftype = new SVFIntegerType();
    else if (const FunctionType* ft = SVFUtil::dyn_cast<FunctionType>(T))
        svftype = new SVFFunctionType(getSVFType(ft->getReturnType()));
    else if (SVFUtil::isa<StructType>(T))
        svftype = new SVFStructType();
    else if (SVFUtil::isa<ArrayType>(T))
        svftype = new SVFArrayType();
    else
        svftype = new SVFOtherType(T->isSingleValueType());
    symInfo->addTypeInfo(svftype);
    LLVMType2SVFType[T] = svftype;
    return svftype;
}

/*!
 * Fill in StInfo for an array type.
 */
StInfo* LLVMModuleSet::collectArrayInfo(const ArrayType* ty)
{
    u64_t totalElemNum = ty->getNumElements();
    const Type* elemTy = ty->getElementType();
    while (const ArrayType* aty = SVFUtil::dyn_cast<ArrayType>(elemTy))
    {
        totalElemNum *= aty->getNumElements();
        elemTy = aty->getElementType();
    }

    StInfo* stinfo = new StInfo(totalElemNum);

    /// array without any element (this is not true in C/C++ arrays) we assume there is an empty dummy element
    if(totalElemNum==0)
    {
        stinfo->addFldWithType(0, getSVFType(elemTy), 0);
        stinfo->setNumOfFieldsAndElems(1, 1);
        stinfo->getFlattenFieldTypes().push_back(getSVFType(elemTy));
        stinfo->getFlattenElementTypes().push_back(getSVFType(elemTy));
        return stinfo;
    }

    /// Array's flatten field infor is the same as its element's
    /// flatten infor.
    StInfo* elemStInfo = collectTypeInfo(elemTy);
    u32_t nfE = elemStInfo->getNumOfFlattenFields();
    for (u32_t j = 0; j < nfE; j++)
    {
        const SVFType* fieldTy = elemStInfo->getFlattenFieldTypes()[j];
        stinfo->getFlattenFieldTypes().push_back(fieldTy);
    }

    /// Flatten arrays, map each array element index `i` to flattened index `(i * nfE * totalElemNum)/outArrayElemNum`
    /// nfE>1 if the array element is a struct with more than one field.
    u32_t outArrayElemNum = ty->getNumElements();
    for(u32_t i = 0; i < outArrayElemNum; i++)
        stinfo->addFldWithType(0, getSVFType(elemTy), (i * nfE * totalElemNum)/outArrayElemNum);

    for(u32_t i = 0; i < totalElemNum; i++)
    {
        for(u32_t j = 0; j < nfE; j++)
        {
            stinfo->getFlattenElementTypes().push_back(elemStInfo->getFlattenFieldTypes()[j]);
        }
    }

    assert(stinfo->getFlattenElementTypes().size() == nfE * totalElemNum && "typeForArray size incorrect!!!");
    stinfo->setNumOfFieldsAndElems(nfE, nfE * totalElemNum);

    return stinfo;
}


/*!
 * Fill in struct_info for T.
 * Given a Struct type, we recursively extend and record its fields and types.
 */
StInfo* LLVMModuleSet::collectStructInfo(const StructType *sty, u32_t &nf)
{
    /// The struct info should not be processed before
    StInfo* stinfo = new StInfo(1);

    // Number of fields after flattening the struct
    nf = 0;
    // The offset when considering array stride info
    u32_t strideOffset = 0;
    for (StructType::element_iterator it = sty->element_begin(), ie =
                sty->element_end(); it != ie; ++it)
    {
        const Type* et = *it;
        /// offset with int_32 (s32_t) is large enough and will not cause overflow
        stinfo->addFldWithType(nf, getSVFType(et), strideOffset);

        if (SVFUtil::isa<StructType, ArrayType>(et))
        {
            StInfo * subStinfo = collectTypeInfo(et);
            u32_t nfE = subStinfo->getNumOfFlattenFields();
            //Copy ST's info, whose element 0 is the size of ST itself.
            for (u32_t j = 0; j < nfE; j++)
            {
                const SVFType* elemTy = subStinfo->getFlattenFieldTypes()[j];
                stinfo->getFlattenFieldTypes().push_back(elemTy);
            }
            nf += nfE;
            strideOffset += nfE * subStinfo->getStride();
            for(u32_t tpi = 0; tpi < subStinfo->getStride(); tpi++)
            {
                for(u32_t tpj = 0; tpj < nfE; tpj++)
                {
                    stinfo->getFlattenElementTypes().push_back(subStinfo->getFlattenFieldTypes()[tpj]);
                }
            }
        }
        else     //simple type
        {
            nf += 1;
            strideOffset += 1;
            stinfo->getFlattenFieldTypes().push_back(getSVFType(et));
            stinfo->getFlattenElementTypes().push_back(getSVFType(et));
        }
    }

    assert(stinfo->getFlattenElementTypes().size() == strideOffset && "typeForStruct size incorrect!");
    stinfo->setNumOfFieldsAndElems(nf,strideOffset);

    return stinfo;
}


/*!
 * Collect simple type (non-aggregate) info
 */
StInfo* LLVMModuleSet::collectSimpleTypeInfo(const Type* ty)
{
    /// Only one field
    StInfo* stinfo = new StInfo(1);
    stinfo->addFldWithType(0, getSVFType(ty), 0);

    stinfo->getFlattenFieldTypes().push_back(getSVFType(ty));
    stinfo->getFlattenElementTypes().push_back(getSVFType(ty));
    stinfo->setNumOfFieldsAndElems(1,1);

    return stinfo;
}<|MERGE_RESOLUTION|>--- conflicted
+++ resolved
@@ -764,20 +764,11 @@
         }
     }
 
-    for (auto& pair : nameToGlobalsMap)
-    {
-<<<<<<< HEAD
-        Set<GlobalVariable*>& globals = pair.second;
-        Set<GlobalVariable*>::iterator repit = globals.begin();
-        auto it = std::find_if(globals.begin(), globals.end(),
-                               GlobalVariable::hasInitializer);
-        GlobalVariable* rep = it == globals.end() ? *repit : *it;
-
-        for (GlobalVariable* cur : globals)
-=======
-        Set<GlobalVariable*> &globals = it->second;
-
-        auto repIt =
+    for (const auto& pair : nameToGlobalsMap)
+    {
+        const Set<GlobalVariable*> &globals = pair.second;
+
+        const auto repIt =
             std::find_if(globals.begin(), globals.end(),
                          [](GlobalVariable* g)
         {
@@ -790,9 +781,14 @@
             : (assert(!globals.empty() && "Empty global set"),
                *globals.begin());
 
-        for (Set<GlobalVariable*>::iterator sit = globals.begin(),
+        for (Set<GlobalVariable*>::const_iterator sit = globals.begin(),
                 seit = globals.end(); sit != seit; ++sit)
->>>>>>> 3413739c
+        {
+            GlobalVariable *cur = *sit;
+            GlobalDefToRepMap[cur] = rep;
+        }
+
+        for (const GlobalVariable* cur : globals)
         {
             GlobalDefToRepMap[cur] = rep;
         }
