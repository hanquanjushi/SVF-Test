//===- cfl.cpp -- A driver of CFL Reachability Analysis-------------------------------------//
//
//                     SVF: Static Value-Flow Analysis
//
// Copyright (C) <2013->  <Yulei Sui>
//

// This program is free software: you can redistribute it and/or modify
// it under the terms of the GNU General Public License as published by
// the Free Software Foundation, either version 3 of the License, or
// (at your option) any later version.

// This program is distributed in the hope that it will be useful,
// but WITHOUT ANY WARRANTY; without even the implied warranty of
// MERCHANTABILITY or FITNESS FOR A PARTICULAR PURPOSE.  See the
// GNU General Public License for more details.

// You should have received a copy of the GNU General Public License
// along with this program.  If not, see <http://www.gnu.org/licenses/>.
//
//===-----------------------------------------------------------------------===//

/*
 //  A driver of CFL Reachability Analysis
 //
 // Author: Yulei Sui,
 */


#include "SVF-FE/LLVMUtil.h"
#include "SVF-FE/SVFIRBuilder.h"
#include "CFL/CFLAlias.h"
#include "CFL/CFLVF.h"

using namespace llvm;
using namespace SVF;

static cl::opt<bool>
StandardCompileOpts("std-compile-opts",
                    cl::desc("Include the standard compile time optimizations"));

static llvm::cl::opt<std::string> InputFilename(llvm::cl::Positional,
        llvm::cl::desc("<input bitcode>"), llvm::cl::init("-"));

int main(int argc, char ** argv)
{
    int arg_num = 0;
    char **arg_value = new char*[argc];
    std::vector<std::string> moduleNameVec;
    LLVMUtil::processArguments(argc, argv, arg_num, arg_value, moduleNameVec);
    cl::ParseCommandLineOptions(arg_num, arg_value,
                                "CFL Reachability Analysis\n");

    if (Options::WriteAnder == "ir_annotator")
    {
        LLVMModuleSet::getLLVMModuleSet()->preProcessBCs(moduleNameVec);
    }

    SVFIR* svfir = nullptr;
    if (Options::CFLGraph.empty())
    {
        SVFModule* svfModule = LLVMModuleSet::getLLVMModuleSet()->buildSVFModule(moduleNameVec);
        svfModule->buildSymbolTableInfo();
        SVFIRBuilder builder;
        svfir = builder.build(svfModule);
    }  // if no dot form CFLGraph is specified, we use svfir from .bc.
<<<<<<< HEAD
    
    CFLBase* cfl;
    if (Options::CFLSVFG) 
=======

    BVDataPTAImpl* cfl;
    if (Options::CFLSVFG)
>>>>>>> 2c154d0e
        cfl = new CFLVF(svfir);
    else
        cfl = new CFLAlias(svfir); // if no svfg is specified, we use CFLAlias as the default one.
    cfl->analyze();

    delete cfl;
    SVFIR::releaseSVFIR();
    SVF::LLVMModuleSet::releaseLLVMModuleSet();

    return 0;

}
<|MERGE_RESOLUTION|>--- conflicted
+++ resolved
@@ -64,15 +64,9 @@
         SVFIRBuilder builder;
         svfir = builder.build(svfModule);
     }  // if no dot form CFLGraph is specified, we use svfir from .bc.
-<<<<<<< HEAD
-    
+   
     CFLBase* cfl;
     if (Options::CFLSVFG) 
-=======
-
-    BVDataPTAImpl* cfl;
-    if (Options::CFLSVFG)
->>>>>>> 2c154d0e
         cfl = new CFLVF(svfir);
     else
         cfl = new CFLAlias(svfir); // if no svfg is specified, we use CFLAlias as the default one.
