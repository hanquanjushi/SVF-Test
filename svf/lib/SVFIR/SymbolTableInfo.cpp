--- conflicted
+++ resolved
@@ -244,7 +244,7 @@
                << "\t [element size = " << getNumOfFlattenElements(at) << "]\n"
                << "\n";
     }
-    else if(const SVFStructType *st = SVFUtil::dyn_cast<SVFStructType> (type))
+    else if (const SVFStructType *st = SVFUtil::dyn_cast<SVFStructType>(type))
     {
         outs() <<"  {Type: " << *st << "}\n";
         const std::vector<const SVFType*>& finfo = getTypeInfo(st)->getFlattenFieldTypes();
@@ -256,7 +256,7 @@
         }
         outs() << "\n";
     }
-    else if (const SVFPointerType* pt= SVFUtil::dyn_cast<SVFPointerType> (type))
+    else if (const SVFPointerType* pt= SVFUtil::dyn_cast<SVFPointerType>(type))
     {
         u32_t eSize = getNumOfFlattenElements(pt->getPtrElementType());
         outs() << "  {Type: " << *pt << "}\n"
@@ -268,17 +268,10 @@
     {
         outs() << "  {Type: " << *fu << "}\n\n";
     }
-<<<<<<< HEAD
-=======
-
-    else if ( const SVFOtherType* ot= SVFUtil::dyn_cast<SVFOtherType> (type))
-    {
-        outs() << "  {Type: ";
-        outs() << ot->toString();
-        outs() << "(SVFOtherType)}\n\n";
-    }
-
->>>>>>> 207f3c37
+    else if (const SVFOtherType* ot = SVFUtil::dyn_cast<SVFOtherType>(type))
+    {
+        outs() << "  {Type: "<< *ot << "(SVFOtherType)}\n\n";
+    }
     else
     {
         assert(type->isSingleValueType() && "not a single value type, then what else!!");
