--- conflicted
+++ resolved
@@ -44,25 +44,16 @@
     typedef std::vector<NodePair > ElemNumStridePairVec;
 
 private:
-<<<<<<< HEAD
-    u32_t offset;
+    u32_t fldIdx;
+    u32_t byteOffset;
     const Type* elemTy;
     ElemNumStridePairVec elemNumStridePair;
 public:
-    FieldInfo(u32_t of, const Type* ty, ElemNumStridePairVec pa):
-        offset(of), elemTy(ty), elemNumStridePair(pa) {
-=======
-    u32_t fldIdx;
-    u32_t byteOffset;
-    const llvm::Type* elemTy;
-    ElemNumStridePairVec elemNumStridePair;
-public:
-	FieldInfo(u32_t idx, u32_t byteOff, const llvm::Type* ty, ElemNumStridePairVec pa) :
+	FieldInfo(u32_t idx, u32_t byteOff, const Type* ty, ElemNumStridePairVec pa) :
 			fldIdx(idx), byteOffset(byteOff), elemTy(ty), elemNumStridePair(pa) {
 	}
     inline u32_t getFlattenFldIdx() const {
         return fldIdx;
->>>>>>> a569935b
     }
     inline u32_t getFlattenByteOffset() const {
         return byteOffset;
@@ -222,12 +213,9 @@
 
     /// Dump location set
     void dump() const {
-<<<<<<< HEAD
-        SVFUtil::outs() << "LocationSet\tOffset: " << getOffset()
-=======
-        llvm::outs() << "LocationSet\tField_Index: " << getOffset();
-        llvm::outs() << "\tOffset: " << getByteOffset()
->>>>>>> a569935b
+
+        SVFUtil::outs() << "LocationSet\tField_Index: " << getOffset();
+        SVFUtil::outs() << "\tOffset: " << getByteOffset()
                      << ",\tNum-Stride: {";
         const ElemNumStridePairVec& vec = getNumStridePair();
         ElemNumStridePairVec::const_iterator it = vec.begin();
