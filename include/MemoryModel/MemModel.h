--- conflicted
+++ resolved
@@ -677,20 +677,13 @@
     }
 
     ///Get a reference to the components of struct_info.
-<<<<<<< HEAD
-    const inline std::vector<u32_t>& getStructOffsetVec(const Type *T) {
+    const inline std::vector<u32_t>& getFattenFieldIdxVec(const Type *T) {
         return getStructInfoIter(T)->second->getFieldIdxVec();
     }
+    const inline std::vector<u32_t>& getFattenFieldOffsetVec(const Type *T) {
+        return getStructInfoIter(T)->second->getFieldOffsetVec();
+    }
     const inline std::vector<FieldInfo>& getFlattenFieldInfoVec(const Type *T) {
-=======
-    const inline std::vector<u32_t>& getFattenFieldIdxVec(const llvm::Type *T) {
-        return getStructInfoIter(T)->second->getFieldIdxVec();
-    }
-    const inline std::vector<u32_t>& getFattenFieldOffsetVec(const llvm::Type *T) {
-        return getStructInfoIter(T)->second->getFieldOffsetVec();
-    }
-    const inline std::vector<FieldInfo>& getFlattenFieldInfoVec(const llvm::Type *T) {
->>>>>>> fa4bb0f4
         return getStructInfoIter(T)->second->getFlattenFieldInfoVec();
     }
 	const inline Type* getOrigSubTypeWithFldInx(const Type* baseType, u32_t field_idx) {
