//===- BasicTypes.h -- Basic types used in SVF-------------------------------//
//
//                     SVF: Static Value-Flow Analysis
//
// Copyright (C) <2013-2017>  <Yulei Sui>
//

// This program is free software: you can redistribute it and/or modify
// it under the terms of the GNU General Public License as published by
// the Free Software Foundation, either version 3 of the License, or
// (at your option) any later version.

// This program is distributed in the hope that it will be useful,
// but WITHOUT ANY WARRANTY; without even the implied warranty of
// MERCHANTABILITY or FITNESS FOR A PARTICULAR PURPOSE.  See the
// GNU General Public License for more details.

// You should have received a copy of the GNU General Public License
// along with this program.  If not, see <http://www.gnu.org/licenses/>.
//
//===----------------------------------------------------------------------===//

/*
 * BasicTypes.h
 *
 *  Created on: Apr 1, 2014
 *      Author: Yulei Sui
 */

#ifndef BASICTYPES_H_
#define BASICTYPES_H_

#include "Util/SVFBasicTypes.h"
#include "Graphs/GraphPrinter.h"
#include "Util/Casting.h"
#include <llvm/IR/Instructions.h>
#include <llvm/IR/GetElementPtrTypeIterator.h>	//for gep iterator
#include <llvm/IR/GlobalVariable.h>	// for GlobalVariable
#include <llvm/IR/BasicBlock.h>

#include "llvm/BinaryFormat/Dwarf.h"

namespace SVF
{

/// LLVM Basic classes
typedef llvm::Type Type;
typedef llvm::Function Function;
typedef llvm::BasicBlock BasicBlock;
typedef llvm::Value Value;
typedef llvm::Instruction Instruction;
typedef llvm::CallBase CallBase;
typedef llvm::GlobalValue GlobalValue;
typedef llvm::GlobalVariable GlobalVariable;

/// LLVM outputs
typedef llvm::raw_string_ostream raw_string_ostream;

/// LLVM types
typedef llvm::StructType StructType;
typedef llvm::ArrayType ArrayType;
typedef llvm::PointerType PointerType;
typedef llvm::FunctionType FunctionType;
typedef llvm::IntegerType IntegerType;

/// LLVM Aliases and constants
typedef llvm::Argument Argument;
typedef llvm::ConstantInt ConstantInt;
typedef llvm::ConstantPointerNull ConstantPointerNull;
typedef llvm::GlobalAlias GlobalAlias;

/// LLVM metadata
typedef llvm::NamedMDNode NamedMDNode;
typedef llvm::MDNode MDNode;

typedef llvm::GraphPrinter GraphPrinter;

// LLVM Debug Information
typedef llvm::DISubprogram DISubprogram;


class SVFInstruction;
class SVFBasicBlock;
class SVFArgument;

class SVFValue
{

public:
    typedef s64_t GNodeK;

    enum SVFValKind
    {
        SVFVal,
        SVFFunc,
        SVFBB,
        SVFInst,
        SVFGlob,
        SVFArg
    };

private:
    const Value* value;
    const Type* type;
    GNodeK kind;	///< Type of this SVFValue

protected:
    std::string name;

    /// Constructor
    SVFValue(const Value* val, SVFValKind k): value(val), type(val->getType()), kind(k), name(val->getName())
    {
    }

public:
    SVFValue(void) = delete;
    virtual ~SVFValue() = default;
    
    /// Get the type of this SVFValue
    inline GNodeK getKind() const
    {
        return kind;
    }

    /// Add the hash function for std::set (we also can overload operator< to implement this)
    //  and duplicated elements in the set are not inserted (binary tree comparison)
    //@{
    bool operator()(const SVFValue* lhs, const SVFValue* rhs) const
    {
        return lhs->value < rhs->value;
    }

    inline bool operator==(SVFValue* rhs) const
    {
        return value == rhs->value;
    }

    inline bool operator!=(SVFValue* rhs) const
    {
        return value != rhs->value;
    }
    //@}

    const std::string getName() const
    {
        return name;
    }

    const Value* getValue() const
    {
        return value;
    }

    const Type* getType() const
    {
        return type;
    }

    /// Overloading operator << for dumping ICFG node ID
    //@{
    friend OutStream& operator<< (OutStream &o, const SVFValue &node)
    {
        o << node.getName();
        return o;
    }
    //@}

    static inline bool classof(const SVFValue *node)
    {
        return node->getKind() == SVFValue::SVFVal ||
               node->getKind() == SVFValue::SVFFunc ||
               node->getKind() == SVFValue::SVFGlob ||
               node->getKind() == SVFValue::SVFBB ||
               node->getKind() == SVFValue::SVFInst;
    }
};

class SVFFunction : public SVFValue
{

public:
    typedef std::vector<const SVFBasicBlock*>::const_iterator const_iterator;

private:
    bool isDecl;
    bool isIntri;
    const Function* fun;
    const SVFBasicBlock* exitBB;
    std::vector<const SVFBasicBlock*> reachableBBs;
    std::vector<const SVFBasicBlock*> allBBs;
    std::vector<const SVFInstruction*> allInsts;
    std::vector<const SVFArgument*> allArgs;

    bool isUncalled;
    bool isNotRet;
    bool varArg;
    Map<const SVFBasicBlock*,Set<const SVFBasicBlock*>> dtBBsMap;
    Map<const SVFBasicBlock*,Set<const SVFBasicBlock*>> dfBBsMap;
    Map<const SVFBasicBlock*,Set<const SVFBasicBlock*>> pdtBBsMap;
    Map<const SVFBasicBlock*,std::vector<const SVFBasicBlock*>> bb2LoopMap;

public:

    SVFFunction(const Function* f);
    SVFFunction(void) = delete;
    virtual ~SVFFunction();

    static inline bool classof(const SVFValue *node)
    {
        return node->getKind() == SVFFunc;
    }

    inline const Function* getLLVMFun() const
    {
        assert(fun && "no LLVM Function found!");
        return fun;
    }

    inline bool isDeclaration() const
    {
        return isDecl;
    }

    inline bool isIntrinsic() const
    {
        return isIntri;
    }

    u32_t arg_size() const;
    const SVFArgument* getArg(u32_t idx) const;
    bool isVarArg() const;

    inline void addBasicBlock(const SVFBasicBlock* bb) 
    {
        allBBs.push_back(bb);
    }
    
    inline void addInstruction(const SVFInstruction* inst) 
    {
        allInsts.push_back(inst);
    }
    
    inline void addArgument(SVFArgument* arg)
    {
        allArgs.push_back(arg);
    }

    inline const SVFBasicBlock* getEntryBlock() const
    {
        return allBBs.front();
    }

    inline const_iterator begin() const
    {
        return allBBs.begin();
    }

    inline const_iterator end() const
    {
        return allBBs.end();
    }

    inline const std::vector<const SVFBasicBlock*>& getBasicBlockList() const
    {
        return allBBs;
    }
    
    inline const std::vector<const SVFBasicBlock*>& getReachableBBs() const
    {
        return reachableBBs;
    }

    inline const std::vector<const SVFInstruction*>& getInstructionList() const
    {
        return allInsts;
    }

    inline const bool isUncalledFunction() const
    {
        return isUncalled;
    }

    inline const void setIsUncalledFunction(bool isUncalledFunction)
    {
        this->isUncalled = isUncalledFunction;
    }

    inline const void setIsNotRet(bool doesNotRet)
    {
        this->isNotRet = doesNotRet;
    }

    inline const void setExitBB(const SVFBasicBlock* exitBB)
    {
        this->exitBB = exitBB;
    }

    inline const void setReachableBBs(std::vector<const SVFBasicBlock*> reachableBBs)
    {
        this->reachableBBs = reachableBBs;
    }

    inline const Map<const SVFBasicBlock*,Set<const SVFBasicBlock*>>& getDomFrontierMap() const
    {
        return dfBBsMap;
    }

    inline Map<const SVFBasicBlock*,Set<const SVFBasicBlock*>>& getDomFrontierMap()
    {
        return dfBBsMap;
    }

    inline bool hasLoopInfo(const SVFBasicBlock* bb) const
    {
        return bb2LoopMap.find(bb)!=bb2LoopMap.end();
    }

    const std::vector<const SVFBasicBlock*>& getLoopInfo(const SVFBasicBlock* bb) const;

    inline void addToBB2LoopMap(const SVFBasicBlock* bb, const SVFBasicBlock* loopBB)
    {
        bb2LoopMap[bb].push_back(loopBB);
    }

    inline const Map<const SVFBasicBlock*,Set<const SVFBasicBlock*>>& getPostDomTreeMap() const
    {
        return pdtBBsMap;
    }

    inline Map<const SVFBasicBlock*,Set<const SVFBasicBlock*>>& getPostDomTreeMap()
    {
        return pdtBBsMap;
    }

    inline Map<const SVFBasicBlock*,Set<const SVFBasicBlock*>>& getDomTreeMap()
    {
        return dtBBsMap;
    }

    inline const Map<const SVFBasicBlock*,Set<const SVFBasicBlock*>>& getDomTreeMap() const
    {
        return dtBBsMap;
    }

    inline bool isUnreachable(const SVFBasicBlock* bb) const
    {
        return std::find(reachableBBs.begin(), reachableBBs.end(), bb)==reachableBBs.end();
    }

    inline bool isNotRetFunction() const
    {
        return isNotRet;
    }

    inline const SVFBasicBlock* getExitBB() const
    {
        return this->exitBB;
    }

    void getExitBlocksOfLoop(const SVFBasicBlock* bb, Set<const SVFBasicBlock*>& exitbbs) const;

    bool isLoopHeader(const SVFBasicBlock* bb) const;

    bool dominate(const SVFBasicBlock* bbKey, const SVFBasicBlock* bbValue) const;

    bool postDominate(const SVFBasicBlock* bbKey, const SVFBasicBlock* bbValue) const;

    // Dump Control Flow Graph of llvm function, with instructions
    void viewCFG();

    // Dump Control Flow Graph of llvm function, without instructions
    void viewCFGOnly();

};

class SVFBasicBlock : public SVFValue
{

public:
    typedef std::vector<const SVFInstruction*>::const_iterator const_iterator;

private:
    std::vector<const SVFInstruction*> allInsts;
    std::vector<const SVFBasicBlock*> succBBs;
    std::vector<const SVFBasicBlock*> predBBs;
    const BasicBlock* bb;
    const SVFFunction* fun;
public:
    SVFBasicBlock(const BasicBlock* b, const SVFFunction* f);
    SVFBasicBlock(void) = delete;
    virtual ~SVFBasicBlock();

    static inline bool classof(const SVFValue *node)
    {
        return node->getKind() == SVFBB;
    }

    inline void addInstruction(const SVFInstruction* inst) 
    {
        allInsts.push_back(inst);
    }

    inline const std::vector<const SVFInstruction*>& getInstructionList() const
    {
        return allInsts;
    }

    inline const_iterator begin() const
    {
        return allInsts.begin();
    }

    inline const_iterator end() const
    {
        return allInsts.end();
    }

    inline const SVFFunction* getParent() const
    {
        return fun;
    }

    inline const SVFInstruction* front() const
    {
        return allInsts.front();
    }

    inline const SVFInstruction* back() const
    {
        return allInsts.back();
    }

    inline void addSuccBasicBlock(const SVFBasicBlock* succ) 
    {
        succBBs.push_back(succ);
    }

    inline void addPredBasicBlock(const SVFBasicBlock* pred) 
    {
        predBBs.push_back(pred);
    }

    inline const std::vector<const SVFBasicBlock*>& getSuccessors() const
    {
        return succBBs;
    }

    inline const std::vector<const SVFBasicBlock*>& getPredecessors() const
    {
        return predBBs;
    }
<<<<<<< HEAD

    inline u32_t getBBsuccessorNum() const
    {
        return bb->getTerminator()->getNumSuccessors();
    }

=======
    u32_t getNumSuccessors() const 
    {
        return succBBs.size();
    }
>>>>>>> eee9c817
    u32_t getBBSuccessorPos(const SVFBasicBlock* succbb);
    u32_t getBBSuccessorPos(const SVFBasicBlock* succbb) const;
    u32_t getBBPredecessorPos(const SVFBasicBlock* succbb);

    inline const BasicBlock* getLLVMBasicBlock() const
    {
        return bb;
    }
};

class SVFInstruction : public SVFValue 
{

private:
    const Instruction* inst;
    const SVFBasicBlock* bb;
    const SVFFunction* fun;
    bool terminator;
    bool ret;
public:
    SVFInstruction(const Instruction* i, const SVFBasicBlock* b, bool isRet);
    SVFInstruction(const Instruction* i) = delete;
    SVFInstruction(void) = delete;

    inline const Instruction* getLLVMInstruction() const
    {
        return inst;
    }

    static inline bool classof(const SVFValue *node)
    {
        return node->getKind() == SVFInst;
    }

    inline const SVFBasicBlock* getParent() const
    {
        return bb;
    }

    inline const SVFFunction* getFunction() const
    {
        return fun;
    }

    inline bool isTerminator() const
    {
        return terminator;
    }

    inline bool isRetInst() const
    {
        return ret;
    }
};

class SVFGlobalValue : public SVFValue
{
private:
    const GlobalValue* gv;
public:
    SVFGlobalValue(const GlobalValue* _gv): SVFValue(_gv, SVFValue::SVFGlob), gv(_gv)
    {
    }
    SVFGlobalValue() = delete;

    const GlobalValue* getLLVMGlobalValue() const
    {
        return gv;
    }

    static inline bool classof(const SVFValue *node)
    {
        return node->getKind() == SVFGlob;
    }
};

class SVFArgument : public SVFValue
{
private:
    const SVFFunction* fun;
    const Argument* arg;
    u32_t argNo;
    bool uncalled;
public:
    SVFArgument(const Argument* _arg, const SVFFunction* _fun, bool _uncalled): SVFValue(_arg, SVFValue::SVFArg), fun(_fun), arg(_arg), argNo(_arg->getArgNo()), uncalled(_uncalled)
    {
    }
    SVFArgument() = delete;

    const Argument* getLLVMArgument() const
    {
        return arg;
    }

    inline const SVFFunction* getParent() const
    {
        return fun;
    }

    ///  Return the index of this formal argument in its containing function.
    /// For example in "void foo(int a, float b)" a is 0 and b is 1.
    inline u32_t getArgNo() const
    {
        return argNo;
    }

    inline bool isArgOfUncalledFunction() const 
    {
        return uncalled;
    }

    static inline bool classof(const SVFValue *node)
    {
        return node->getKind() == SVFArg;
    }
};



class CallSite
{
private:
    const CallBase *CB;
    const SVFInstruction* inst;
public:
    CallSite(const SVFInstruction *I) : CB(SVFUtil::dyn_cast<CallBase>(I->getLLVMInstruction())), inst(I) {
        assert(CB && "not a callsite?");
    }

    const SVFInstruction* getInstruction() const
    {
        return inst;
    }
    const Value* getArgument(u32_t ArgNo) const
    {
        return CB->getArgOperand(ArgNo);
    }
    Type* getType() const
    {
        return CB->getType();
    }
    u32_t arg_size() const
    {
        return CB->arg_size();
    }
    bool arg_empty() const
    {
        return CB->arg_empty();
    }
    const Value* getArgOperand(u32_t i) const
    {
        return CB->getArgOperand(i);
    }
    u32_t getNumArgOperands() const
    {
        return CB->arg_size();
    }
    const Function* getCalledFunction() const
    {
        return CB->getCalledFunction();
    }
    const Value* getCalledValue() const
    {
        return CB->getCalledOperand();
    }
    const Function* getCaller() const
    {
        return CB->getCaller();
    }
    const FunctionType* getFunctionType() const
    {
        return CB->getFunctionType();
    }
    bool paramHasAttr(unsigned ArgNo, llvm::Attribute::AttrKind Kind) const
    {
        return CB->paramHasAttr(ArgNo, Kind);
    }

    bool operator==(const CallSite &CS) const
    {
        return CB == CS.CB;
    }
    bool operator!=(const CallSite &CS) const
    {
        return CB != CS.CB;
    }
    bool operator<(const CallSite &CS) const
    {
        return getInstruction() < CS.getInstruction();
    }

};

template <typename F, typename S>
OutStream& operator<< (OutStream &o, const std::pair<F, S> &var)
{
    o << "<" << var.first << ", " << var.second << ">";
    return o;
}

} // End namespace SVF

/// Specialise hash for CallSites.
template <> struct std::hash<SVF::CallSite>
{
    size_t operator()(const SVF::CallSite &cs) const
    {
        std::hash<const SVF::SVFInstruction *> h;
        return h(cs.getInstruction());
    }
};

#endif /* BASICTYPES_H_ */<|MERGE_RESOLUTION|>--- conflicted
+++ resolved
@@ -449,19 +449,10 @@
     {
         return predBBs;
     }
-<<<<<<< HEAD
-
-    inline u32_t getBBsuccessorNum() const
-    {
-        return bb->getTerminator()->getNumSuccessors();
-    }
-
-=======
     u32_t getNumSuccessors() const 
     {
         return succBBs.size();
     }
->>>>>>> eee9c817
     u32_t getBBSuccessorPos(const SVFBasicBlock* succbb);
     u32_t getBBSuccessorPos(const SVFBasicBlock* succbb) const;
     u32_t getBBPredecessorPos(const SVFBasicBlock* succbb);
