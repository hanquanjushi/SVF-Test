--- conflicted
+++ resolved
@@ -48,27 +48,15 @@
     typedef DenseMap<const CallBlockNode*,NodeID> CallSiteToFunPtrMap;
     typedef DenseMap<NodeID,CallSiteSet> FunPtrToCallSitesMap;
     typedef DenseMap<NodeID,NodeBS> MemObjToFieldsMap;
-<<<<<<< HEAD
-    typedef std::set<const PAGEdge*> PAGEdgeSet;
+    typedef DenseSet<const PAGEdge*> PAGEdgeSet;
     typedef std::vector<const PAGEdge*> PAGEdgeList;
     typedef std::vector<const PAGNode*> PAGNodeList;
     typedef std::vector<const CopyPE*> CopyPEList;
     typedef std::vector<const BinaryOPPE*> BinaryOPList;
     typedef std::vector<const CmpPE*> CmpPEList;
-    typedef std::map<const PAGNode*,CopyPEList> PHINodeMap;
-    typedef std::map<const PAGNode*,BinaryOPList> BinaryNodeMap;
-    typedef std::map<const PAGNode*,CmpPEList> CmpNodeMap;
-=======
-    typedef DenseSet<const PAGEdge*> PAGEdgeSet;
-    typedef std::list<const PAGEdge*> PAGEdgeList;
-    typedef std::list<const PAGNode*> PAGNodeList;
-    typedef std::list<const CopyPE*> CopyPEList;
-    typedef std::list<const BinaryOPPE*> BinaryOPList;
-    typedef std::list<const CmpPE*> CmpPEList;
     typedef DenseMap<const PAGNode*,CopyPEList> PHINodeMap;
     typedef DenseMap<const PAGNode*,BinaryOPList> BinaryNodeMap;
     typedef DenseMap<const PAGNode*,CmpPEList> CmpNodeMap;
->>>>>>> 0c10cd8d
     typedef DenseMap<const SVFFunction*,PAGNodeList> FunToArgsListMap;
     typedef DenseMap<const CallBlockNode*,PAGNodeList> CSToArgsListMap;
     typedef DenseMap<const RetBlockNode*,const PAGNode*> CSToRetMap;
