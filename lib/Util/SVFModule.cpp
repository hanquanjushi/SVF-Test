//===----- SVFModule.cpp  Base class of pointer analyses ---------------------//
//
//                     SVF: Static Value-Flow Analysis
//
// Copyright (C) <2013-2017>  <Yulei Sui>
//

// This program is free software: you can redistribute it and/or modify
// it under the terms of the GNU General Public License as published by
// the Free Software Foundation, either version 3 of the License, or
// (at your option) any later version.

// This program is distributed in the hope that it will be useful,
// but WITHOUT ANY WARRANTY; without even the implied warranty of
// MERCHANTABILITY or FITNESS FOR A PARTICULAR PURPOSE.  See the
// GNU General Public License for more details.

// You should have received a copy of the GNU General Public License
// along with this program.  If not, see <http://www.gnu.org/licenses/>.
//
//===----------------------------------------------------------------------===//

/*
 * SVFModule.cpp
 *
 *  Created on: Aug 4, 2017
 *      Author: Xiaokang Fan
 */

#include <queue>
#include "Util/SVFModule.h"
#include "Util/SVFUtil.h"

#include <llvm/IR/IRBuilder.h>

using namespace std;

<<<<<<< HEAD
static llvm::cl::opt<std::string> Graphtxt("graphtxt", llvm::cl::value_desc("filename"),
                                     llvm::cl::desc("graph txt file to build PAG"));
=======
/*
  svf.main() is used to model the real entry point of a C++ program,
  which initializes all global C++ objects and then call main().
  For example, given a "int main(int argc, char * argv[])", the corresponding
  svf.main will be generated as follows:
    define void @svf.main(i32, i8**, i8**) {
      entry:
        call void @_GLOBAL__sub_I_cast.cpp()
        call void @_GLOBAL__sub_I_1.cpp()
        call void @_GLOBAL__sub_I_2.cpp()
        %3 = call i32 @main(i32 %0, i8** %1)
        ret void
    }
 */
#define SVF_MAIN_FUNC_NAME           "svf.main"
#define SVF_GLOBAL_SUB_I_XXX          "_GLOBAL__sub_I_"

static cl::opt<std::string> Graphtxt("graphtxt", cl::value_desc("filename"),
                                     cl::desc("graph txt file to build PAG"));
static cl::opt<bool> SVFMain("svfmain", cl::init(false), cl::desc("add svf.main()"));
>>>>>>> b8d30f40

LLVMModuleSet *SVFModule::llvmModuleSet = NULL;
std::string SVFModule::pagReadFromTxt = "";

LLVMModuleSet::LLVMModuleSet(Module *mod) {
    moduleNum = 1;
    cxts = &(mod->getContext());
    modules = new unique_ptr<Module>[moduleNum];
    modules[0] = std::unique_ptr<Module>(mod);

	if (SVFMain)
		addSVFMain();
    initialize();
    buildFunToFunMap();
    buildGlobalDefToRepMap();
}

LLVMModuleSet::LLVMModuleSet(Module &mod) {
    moduleNum = 1;
    cxts = &(mod.getContext());
    modules = new unique_ptr<Module>[moduleNum];
    modules[0] = std::unique_ptr<Module>(&mod);

    initialize();
    buildFunToFunMap();
    buildGlobalDefToRepMap();
}

LLVMModuleSet::LLVMModuleSet(const vector<string> &moduleNameVec) {
	// We read PAG from LLVM IR
	if(Graphtxt.getValue().empty())
		assert(!moduleNameVec.empty() && "no module is found from LLVM bc file!");
	// We read PAG from a user-defined txt instead of parsing PAG from LLVM IR
	else
		SVFModule::setPagFromTXT(Graphtxt.getValue());
    build(moduleNameVec);
}

void LLVMModuleSet::build(const vector<string> &moduleNameVec) {
    loadModules(moduleNameVec);
    initialize();
    buildFunToFunMap();
    buildGlobalDefToRepMap();
}

void LLVMModuleSet::loadModules(const std::vector<std::string> &moduleNameVec) {
    moduleNum = moduleNameVec.size();
    //
    // To avoid the following type bugs (t1 != t3) when parsing multiple modules,
    // We should use only one LLVMContext object for multiple modules in the same thread.
    // No such problem if only one module is processed by SVF.
    // ------------------------------------------------------------------
    //    LLVMContext ctxa,ctxb;
    //    IntegerType * t1 = IntegerType::get(ctxa,32);
    //    IntegerType * t2 = IntegerType::get(ctxa,32);
    //    assert(t1 == t2);
    //    IntegerType * t3 = IntegerType::get(ctxb,32);
    //    IntegerType * t4 = IntegerType::get(ctxb,32);
    //    assert(t3 == t4);
    //    assert(t1 != t3);
    // ------------------------------------------------------------------
    //
    cxts = new LLVMContext[1];
    modules = new unique_ptr<Module>[moduleNum];

    u32_t i = 0;
    for (vector<string>::const_iterator it = moduleNameVec.begin(),
            eit = moduleNameVec.end(); it != eit; ++it, ++i) {
        const string moduleName = *it;
        SMDiagnostic Err;
        modules[i] = parseIRFile(moduleName, Err, cxts[0]);
        if (!modules[i]) {
        	SVFUtil::errs() << "load module: " << moduleName << "failed\n";
            continue;
        }
    }
}

void LLVMModuleSet::initialize() {
    for (u32_t i = 0; i < moduleNum; ++i) {
        Module *mod = modules[i].get();

        /// Function
        for (Module::iterator it = mod->begin(), eit = mod->end();
                it != eit; ++it) {
            Function *func = &*it;
            FunctionSet.push_back(func);
        }

        /// GlobalVariable
        for (Module::global_iterator it = mod->global_begin(),
                eit = mod->global_end(); it != eit; ++it) {
            GlobalVariable *global = &*it;
            GlobalSet.push_back(global);
        }

        /// GlobalAlias
        for (Module::alias_iterator it = mod->alias_begin(),
                eit = mod->alias_end(); it != eit; ++it) {
            GlobalAlias *alias = &*it;
            AliasSet.push_back(alias);
        }
    }
}

void LLVMModuleSet::addSVFMain(){
    std::vector<Function *> init_funcs;
    Function * orgMain = 0;
    u32_t k = 0;
    for (u32_t i = 0; i < moduleNum; ++i) {
        Module *mod = modules[i].get();
        for (auto &func: *mod) {
            if(func.getName().startswith(SVF_GLOBAL_SUB_I_XXX))
                init_funcs.push_back(&func);
            if(func.getName().equals(SVF_MAIN_FUNC_NAME))
                assert(false && SVF_MAIN_FUNC_NAME " already defined");
            if(func.getName().equals("main")){
                orgMain = &func;
                k = i;
            }
        }
    }
    if(orgMain && moduleNum > 0 && init_funcs.size() > 0){
        Module & M = *(modules[k].get());
        // char **
        Type * i8ptr2 = PointerType::getInt8PtrTy(M.getContext())->getPointerTo();
        Type * i32 = IntegerType::getInt32Ty(M.getContext());
        // define void @svf.main(i32, i8**, i8**)
        Function *svfmain = (Function*)M.getOrInsertFunction(
            SVF_MAIN_FUNC_NAME,
            Type::getVoidTy(M.getContext()),
            i32,i8ptr2,i8ptr2
        );
        svfmain->setCallingConv(CallingConv::C);
        BasicBlock* block = BasicBlock::Create(M.getContext(), "entry", svfmain);
        IRBuilder<> Builder(block);
        // emit "call void @_GLOBAL__sub_I_XXX()"
        for(auto & init: init_funcs){
            Function *target = (Function*)M.getOrInsertFunction(
                init->getName(),
                Type::getVoidTy(M.getContext())
            );
            Builder.CreateCall(target);
        }
        // main() should be called after all _GLOBAL__sub_I_XXX functions.
        Function::arg_iterator arg_it = svfmain->arg_begin();
        Value * args[] = {arg_it, arg_it + 1, arg_it + 2 };
        size_t cnt = orgMain->arg_size();
        assert(cnt <= 3 && "Too many arguments for main()");
        Builder.CreateCall(orgMain, ArrayRef<Value*>(args,args + cnt));
        // return;
        Builder.CreateRetVoid();
    }
}


void LLVMModuleSet::buildFunToFunMap() {
    std::set<Function*> funDecls, funDefs;
    std::set<string> declNames, defNames, intersectNames;
    typedef std::map<string, Function*> NameToFunDefMapTy;
    typedef std::map<string, std::set<Function*>> NameToFunDeclsMapTy;

    for (FunctionSetType::iterator it = FunctionSet.begin(),
            eit = FunctionSet.end(); it != eit; ++it) {
        Function *fun = *it;
        if (fun->isDeclaration()) {
            funDecls.insert(fun);
            declNames.insert(fun->getName().str());
        } else {
            funDefs.insert(fun);
            defNames.insert(fun->getName().str());
        }
    }
    // Find the intersectNames
    std::set<string>::iterator declIter, defIter;
    declIter = declNames.begin();
    defIter = defNames.begin();
    while (declIter != declNames.end() && defIter != defNames.end()) {
        if (*declIter < *defIter) {
            declIter++;
        } else {
            if (!(*defIter < *declIter)) {
                intersectNames.insert(*declIter);
                declIter++;
            }
            defIter++;
        }
    }

    ///// name to def map
    NameToFunDefMapTy nameToFunDefMap;
    for (std::set<Function*>::iterator it = funDefs.begin(),
            eit = funDefs.end(); it != eit; ++it) {
        Function *fdef = *it;
        string funName = fdef->getName().str();
        if (intersectNames.find(funName) == intersectNames.end())
            continue;
        nameToFunDefMap[funName] = fdef;
    }

    ///// name to decls map
    NameToFunDeclsMapTy nameToFunDeclsMap;
    for (std::set<Function*>::iterator it = funDecls.begin(),
            eit = funDecls.end(); it != eit; ++it) {
        Function *fdecl = *it;
        string funName = fdecl->getName().str();
        if (intersectNames.find(funName) == intersectNames.end())
            continue;
        NameToFunDeclsMapTy::iterator mit = nameToFunDeclsMap.find(funName);
        if (mit == nameToFunDeclsMap.end()) {
            std::set<Function*> decls;
            decls.insert(fdecl);
            nameToFunDeclsMap[funName] = decls;
        } else {
            std::set<Function*> &decls = mit->second;
            decls.insert(fdecl);
        }
    }

    /// Fun decl --> def
    for (std::set<Function*>::iterator it = funDecls.begin(),
            eit = funDecls.end(); it != eit; ++it) {
        Function *fdecl = *it;
        string funName = fdecl->getName().str();
        if (intersectNames.find(funName) == intersectNames.end())
            continue;
        NameToFunDefMapTy::iterator mit = nameToFunDefMap.find(funName);
        if (mit == nameToFunDefMap.end())
            continue;
        FunDeclToDefMap[fdecl] = mit->second;
    }

    /// Fun def --> decls
    for (std::set<Function*>::iterator it = funDefs.begin(),
            eit = funDefs.end(); it != eit; ++it) {
        Function *fdef = *it;
        string funName = fdef->getName().str();
        if (intersectNames.find(funName) == intersectNames.end())
            continue;
        NameToFunDeclsMapTy::iterator mit = nameToFunDeclsMap.find(funName);
        if (mit == nameToFunDeclsMap.end())
            continue;
        FunctionSetType decls;
        for (std::set<Function*>::iterator sit = mit->second.begin(),
                seit = mit->second.end(); sit != seit; ++sit) {
            decls.push_back(*sit);
        }
        FunDefToDeclsMap[fdef] = decls;
    }
}

void LLVMModuleSet::buildGlobalDefToRepMap() {
    typedef std::map<string, std::set<GlobalVariable*>> NameToGlobalsMapTy;
    NameToGlobalsMapTy nameToGlobalsMap;
    for (GlobalSetType::iterator it = GlobalSet.begin(),
            eit = GlobalSet.end(); it != eit; ++it) {
        GlobalVariable *global = *it;
        if (global->hasPrivateLinkage())
            continue;
        string name = global->getName().str();
        NameToGlobalsMapTy::iterator mit = nameToGlobalsMap.find(name);
        if (mit == nameToGlobalsMap.end()) {
            std::set<GlobalVariable*> globals;
            globals.insert(global);
            nameToGlobalsMap[name] = globals;
        } else {
            std::set<GlobalVariable*> &globals = mit->second;
            globals.insert(global);
        }
    }

    for (NameToGlobalsMapTy::iterator it = nameToGlobalsMap.begin(),
            eit = nameToGlobalsMap.end(); it != eit; ++it) {
        std::set<GlobalVariable*> &globals = it->second;
        GlobalVariable *rep = *(globals.begin());
        std::set<GlobalVariable*>::iterator repit = globals.begin();
        while (repit != globals.end()) {
            GlobalVariable *cur = *repit;
            if (cur->hasInitializer()) {
                rep = cur;
                break;
            }
            repit++;
        }
        for (std::set<GlobalVariable*>::iterator sit = globals.begin(),
                seit = globals.end(); sit != seit; ++sit) {
            GlobalVariable *cur = *sit;
            GlobalDefToRepMap[cur] = rep;
        }
    }
}

// Dump modules to files
void LLVMModuleSet::dumpModulesToFile(const std::string suffix) {
    for (u32_t i = 0; i < moduleNum; ++i) {
        Module *mod = getModule(i);
        std::string moduleName = mod->getName().str();
        std::string OutputFilename;
        std::size_t pos = moduleName.rfind('.');
        if (pos != std::string::npos)
            OutputFilename = moduleName.substr(0, pos) + suffix;
        else
            OutputFilename = moduleName + suffix;

        std::error_code EC;
        raw_fd_ostream OS(OutputFilename.c_str(), EC, llvm::sys::fs::F_None);
        WriteBitcodeToFile(*mod, OS);
        OS.flush();
    }
}<|MERGE_RESOLUTION|>--- conflicted
+++ resolved
@@ -31,14 +31,9 @@
 #include "Util/SVFModule.h"
 #include "Util/SVFUtil.h"
 
-#include <llvm/IR/IRBuilder.h>
-
 using namespace std;
 
-<<<<<<< HEAD
-static llvm::cl::opt<std::string> Graphtxt("graphtxt", llvm::cl::value_desc("filename"),
-                                     llvm::cl::desc("graph txt file to build PAG"));
-=======
+
 /*
   svf.main() is used to model the real entry point of a C++ program,
   which initializes all global C++ objects and then call main().
@@ -56,10 +51,9 @@
 #define SVF_MAIN_FUNC_NAME           "svf.main"
 #define SVF_GLOBAL_SUB_I_XXX          "_GLOBAL__sub_I_"
 
-static cl::opt<std::string> Graphtxt("graphtxt", cl::value_desc("filename"),
-                                     cl::desc("graph txt file to build PAG"));
-static cl::opt<bool> SVFMain("svfmain", cl::init(false), cl::desc("add svf.main()"));
->>>>>>> b8d30f40
+static llvm::cl::opt<std::string> Graphtxt("graphtxt", llvm::cl::value_desc("filename"),
+		llvm::cl::desc("graph txt file to build PAG"));
+static llvm::cl::opt<bool> SVFMain("svfmain", llvm::cl::init(false), llvm::cl::desc("add svf.main()"));
 
 LLVMModuleSet *SVFModule::llvmModuleSet = NULL;
 std::string SVFModule::pagReadFromTxt = "";
@@ -193,9 +187,9 @@
             Type::getVoidTy(M.getContext()),
             i32,i8ptr2,i8ptr2
         );
-        svfmain->setCallingConv(CallingConv::C);
+        svfmain->setCallingConv(llvm::CallingConv::C);
         BasicBlock* block = BasicBlock::Create(M.getContext(), "entry", svfmain);
-        IRBuilder<> Builder(block);
+        IRBuilder Builder(block);
         // emit "call void @_GLOBAL__sub_I_XXX()"
         for(auto & init: init_funcs){
             Function *target = (Function*)M.getOrInsertFunction(
@@ -209,7 +203,7 @@
         Value * args[] = {arg_it, arg_it + 1, arg_it + 2 };
         size_t cnt = orgMain->arg_size();
         assert(cnt <= 3 && "Too many arguments for main()");
-        Builder.CreateCall(orgMain, ArrayRef<Value*>(args,args + cnt));
+        Builder.CreateCall(orgMain, llvm::ArrayRef<Value*>(args,args + cnt));
         // return;
         Builder.CreateRetVoid();
     }
