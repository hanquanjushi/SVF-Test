--- conflicted
+++ resolved
@@ -47,11 +47,7 @@
 {
     PointerAnalysis::initialize();
 
-<<<<<<< HEAD
-    ander = AndersenWaveDiff::createAndersenWaveDiff(svfModule);
-=======
-    AndersenWaveDiff* ander = AndersenWaveDiff::createAndersenWaveDiff(getPAG());
->>>>>>> d65954ba
+    ander = AndersenWaveDiff::createAndersenWaveDiff(getPAG());
     // When evaluating ctir aliases, we want the whole SVFG.
     svfg = CTirAliasEval ? memSSA.buildFullSVFG(ander) : memSSA.buildPTROnlySVFG(ander);
     setGraph(svfg);
