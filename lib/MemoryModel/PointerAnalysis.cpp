//===- PointerAnalysis.cpp -- Base class of pointer analyses------------------//
//
//                     SVF: Static Value-Flow Analysis
//
// Copyright (C) <2013-2017>  <Yulei Sui>
//

// This program is free software: you can redistribute it and/or modify
// it under the terms of the GNU General Public License as published by
// the Free Software Foundation, either version 3 of the License, or
// (at your option) any later version.

// This program is distributed in the hope that it will be useful,
// but WITHOUT ANY WARRANTY; without even the implied warranty of
// MERCHANTABILITY or FITNESS FOR A PARTICULAR PURPOSE.  See the
// GNU General Public License for more details.

// You should have received a copy of the GNU General Public License
// along with this program.  If not, see <http://www.gnu.org/licenses/>.
//
//===----------------------------------------------------------------------===//

/*
 * PointerAnalysis.cpp
 *
 *  Created on: May 14, 2013
 *      Author: rocky
 */

#include "MemoryModel/PointerAnalysis.h"
#include "MemoryModel/PAGBuilder.h"
#include "Util/GraphUtil.h"
#include "Util/AnalysisUtil.h"
#include "Util/PTAStat.h"
#include "Util/ThreadCallGraph.h"
#include "Util/CPPUtil.h"
#include "Util/SVFModule.h"
#include "MemoryModel/CHA.h"
#include "MemoryModel/PTAType.h"
#include <fstream>
#include <sstream>

using namespace llvm;
using namespace analysisUtil;
using namespace cppUtil;

static cl::opt<bool> TYPEPrint("print-type", cl::init(false),
                               cl::desc("Print type"));

static cl::opt<bool> FuncPointerPrint("print-fp", cl::init(false),
                                      cl::desc("Print targets of indirect call site"));

static cl::opt<bool> PTSPrint("print-pts", cl::init(false),
                              cl::desc("Print points-to set of top-level pointers"));

static cl::opt<bool> PTSAllPrint("print-all-pts", cl::init(false),
                                 cl::desc("Print all points-to set of both top-level and address-taken variables"));

static cl::opt<bool> PStat("stat", cl::init(true),
                           cl::desc("Statistic for Pointer analysis"));

static cl::opt<unsigned> statBudget("statlimit",  cl::init(20),
                                    cl::desc("Iteration budget for On-the-fly statistics"));

static cl::opt<bool> PAGDotGraph("dump-pag", cl::init(false),
                                 cl::desc("Dump dot graph of PAG"));

static cl::list<std::string> PAGFunctions("dump-function-pags",
                                          cl::desc("Dump PAG for functions"),
                                          cl::CommaSeparated);

static cl::opt<bool> PAGPrint("print-pag", cl::init(false),
                              cl::desc("Print PAG to command line"));

static cl::opt<unsigned> IndirectCallLimit("indCallLimit",  cl::init(50000),
        cl::desc("Indirect solved call edge limit"));

static cl::opt<bool> UsePreCompFieldSensitive("preFieldSensitive", cl::init(true),
        cl::desc("Use pre-computed field-sensitivity for later analysis"));

static cl::opt<bool> EnableAliasCheck("alias-check", cl::init(true),
                                      cl::desc("Enable alias check functions"));

static cl::opt<bool> EnableThreadCallGraph("enable-tcg", cl::init(true),
        cl::desc("Enable pointer analysis to use thread call graph"));

static cl::opt<bool> INCDFPTData("incdata", cl::init(true),
                                 cl::desc("Enable incremental DFPTData for flow-sensitive analysis"));

static cl::opt<bool> connectVCallOnCHA("vcall-cha", cl::init(false),
                                       cl::desc("connect virtual calls using cha"));

CHGraph* PointerAnalysis::chgraph = NULL;
PAG* PointerAnalysis::pag = NULL;

/*!
 * Constructor
 */
PointerAnalysis::PointerAnalysis(PTATY ty) :
    ptaTy(ty),stat(NULL),ptaCallGraph(NULL),callGraphSCC(NULL),typeSystem(NULL) {
    OnTheFlyIterBudgetForStat = statBudget;
    print_stat = PStat;
    numOfIteration = 0;
}

/*!
 * Destructor
 */
PointerAnalysis::~PointerAnalysis() {
    destroy();
    // do not delete the PAG for now
    //delete pag;
}


void PointerAnalysis::destroy()
{
    delete ptaCallGraph;
    ptaCallGraph = NULL;

    delete callGraphSCC;
    callGraphSCC = NULL;

    delete stat;
    stat = NULL;

    delete typeSystem;
    typeSystem = NULL;
}

/*!
 * Initialization of pointer analysis
 */
void PointerAnalysis::initialize(SVFModule svfModule) {
    /// whether we have already built PAG
    if(pag == NULL) {

        DBOUT(DGENERAL, outs() << pasMsg("Building PAG ...\n"));
<<<<<<< HEAD
        if (!Graphtxt.getValue().empty()) {
            PAGBuilderFromFile fileBuilder(Graphtxt.getValue(), false);
=======
        // We read PAG from a user-defined txt instead of parsing PAG from LLVM IR
        if (SVFModule::pagReadFromTXT()) {
            PAGBuilderFromFile fileBuilder(SVFModule::pagFileName());
>>>>>>> ae9f5656
            pag = fileBuilder.build();

        } else {
            DBOUT(DGENERAL, outs() << pasMsg("Building Symbol table ...\n"));
            SymbolTableInfo* symTable = SymbolTableInfo::Symbolnfo();
            symTable->buildMemModel(svfModule);

            PAGBuilder builder;
            pag = builder.build(svfModule);

            chgraph = new CHGraph(svfModule);
            chgraph->buildCHG();

            typeSystem = new TypeSystem(pag);
        }

        // dump the PAG graph
        if (dumpGraph())
            PAG::getPAG()->dump("pag_initial");

        // print to command line of the PAG graph
        if (PAGPrint)
            pag->print();
    }

    /// initialise pta call graph for every pointer analysis instance
    if(EnableThreadCallGraph)
        ptaCallGraph = new ThreadCallGraph(svfModule);
    else
        ptaCallGraph = new PTACallGraph(svfModule);
    callGraphSCCDetection();

    svfMod = svfModule;
}


/*!
 * Return TRUE if this node is a local variable of recursive function.
 */
bool PointerAnalysis::isLocalVarInRecursiveFun(NodeID id) const
{
    const MemObj* obj = this->pag->getObject(id);
    assert(obj && "object not found!!");
    if(obj->isStack()) {
        if(const AllocaInst* local = dyn_cast<AllocaInst>(obj->getRefVal())) {
            const Function* fun = local->getParent()->getParent();
            return callGraphSCC->isInCycle(getPTACallGraph()->getCallGraphNode(fun)->getId());
        }
    }
    return false;
}

/*!
 * Reset field sensitivity
 */
void PointerAnalysis::resetObjFieldSensitive()
{
    for (PAG::iterator nIter = pag->begin(); nIter != pag->end(); ++nIter) {
        if(ObjPN* node = dyn_cast<ObjPN>(nIter->second))
            const_cast<MemObj*>(node->getMemObj())->setFieldSensitive();
    }
}

/*!
 * Flag in order to dump graph
 */
bool PointerAnalysis::dumpGraph() {
    return PAGDotGraph;
}

/*
 * Dump statistics
 */

void PointerAnalysis::dumpStat() {

    if(print_stat && stat)
        stat->performStat();
}


/*!
 * Finalize the analysis after solving
 * Given the alias results, verify whether it is correct or not using alias check functions
 */
void PointerAnalysis::finalize() {

    /// Print statistics
    dumpStat();

    PAG* pag = PAG::getPAG();
    // dump the PAG graph
    if (dumpGraph())
        pag->dump("pag_final");

    if (!PAGFunctions.empty())
        pag->dumpFunctions(PAGFunctions);
    else std::cout << "EMPTY!\n";

    /// Dump results
    if (PTSPrint) {
        dumpTopLevelPtsTo();
        //dumpAllPts();
        //dumpCPts();
    }

    if (TYPEPrint)
        dumpAllTypes();

    if(PTSAllPrint)
        dumpAllPts();

    if (FuncPointerPrint)
        printIndCSTargets();

    getPTACallGraph()->vefityCallGraph();

    getPTACallGraph()->dump("callgraph_final");

    if(!pag->isBuiltFromFile() && EnableAliasCheck)
        validateTests();

    if (!UsePreCompFieldSensitive)
        resetObjFieldSensitive();
}

/*!
 * Validate test cases
 */
void PointerAnalysis::validateTests() {
    validateSuccessTests("MAYALIAS");
    validateSuccessTests("NOALIAS");
    validateSuccessTests("MUSTALIAS");
    validateSuccessTests("PARTIALALIAS");
    validateSuccessTests("_Z8MAYALIASPvS_");
    validateSuccessTests("_Z7NOALIASPvS_");
    validateSuccessTests("_Z9MUSTALIASPvS_");
    validateSuccessTests("_Z12PARTIALALIASPvS_");
    validateExpectedFailureTests("EXPECTEDFAIL_MAYALIAS");
    validateExpectedFailureTests("EXPECTEDFAIL_NOALIAS");
}


void PointerAnalysis::dumpAllTypes()
{
    for (NodeBS::iterator nIter = this->getAllValidPtrs().begin();
            nIter != this->getAllValidPtrs().end(); ++nIter) {
        const PAGNode* node = getPAG()->getPAGNode(*nIter);
        if (isa<DummyObjPN>(node) || isa<DummyValPN>(node))
            continue;

        outs() << "##<" << node->getValue()->getName() << "> ";
        outs() << "Source Loc: " << getSourceLoc(node->getValue());
        outs() << "\nNodeID " << node->getId() << "\n";

        llvm::Type* type = node->getValue()->getType();
        SymbolTableInfo::Symbolnfo()->printFlattenFields(type);
        if (PointerType* ptType = dyn_cast<PointerType>(type))
            SymbolTableInfo::Symbolnfo()->printFlattenFields(ptType->getElementType());
    }
}


/*!
 * Constructor
 */
BVDataPTAImpl::BVDataPTAImpl(PointerAnalysis::PTATY type) :
		PointerAnalysis(type) {
	if (type == Andersen_WPA || type == AndersenWave_WPA
			|| type == AndersenLCD_WPA || type == TypeCPP_WPA || type == FlowS_DDA) {
		ptD = new PTDataTy();
	} else if (type == AndersenWaveDiff_WPA || type == AndersenWaveDiffWithType_WPA) {
		ptD = new DiffPTDataTy();
	} else if (type == FSSPARSE_WPA) {
		if (INCDFPTData)
			ptD = new IncDFPTDataTy();
		else
			ptD = new DFPTDataTy();
	} else
		assert(false && "no points-to data available");
}

/*!
 * Expand all fields of an aggregate in all points-to sets
 */
void BVDataPTAImpl::expandFIObjs(const PointsTo& pts, PointsTo& expandedPts) {
    expandedPts = pts;;
    for(PointsTo::iterator pit = pts.begin(), epit = pts.end(); pit!=epit; ++pit) {
        if(pag->getBaseObjNode(*pit)==*pit) {
            expandedPts |= pag->getAllFieldsObjNode(*pit);
        }
    }
}

/*!
 * Store pointer analysis result into a file.
 * It includes the points-to data, and the PAG offset nodes, which
 * are created when solving Andersen's constraints.
 */
void BVDataPTAImpl::writeToFile(const string& filename) {
    outs() << "Storing pointer analysis results to '" << filename << "'...";

    error_code err;
    ToolOutputFile F(filename.c_str(), err, sys::fs::F_None);
    if (err) {
        outs() << "  error opening file for writing!\n";
        F.os().clear_error();
        return;
    }

    // Write analysis results to file
    PTDataTy *ptD = getPTDataTy();
    auto &ptsMap = ptD->getPtsMap();
    for (auto it = ptsMap.begin(), ie = ptsMap.end(); it != ie; ++it) {
        NodeID var = it->first;
        const PointsTo &pts = getPts(var);

        F.os() << var << " -> { ";
        if (pts.empty()) {
            F.os() << " ";
        } else {
            for (auto it = pts.begin(), ie = pts.end(); it != ie; ++it) {
                F.os() << *it << " ";
            }
        }
        F.os() << "}\n";
    }

    // Write PAG offset nodes to file
    NodeID firstGepObjNode = 0;
    for (auto it = pag->begin(), ie = pag->end(); it != ie; ++it) {
        PAGNode* pagNode = it->second;
        if (GepObjPN *gepObjPN = dyn_cast<GepObjPN>(pagNode)) {
            if (firstGepObjNode > gepObjPN->getId()) {
                firstGepObjNode = gepObjPN->getId();
            }
        }
    }
    for (NodeID i = firstGepObjNode, e = pag->getTotalNodeNum(); i != e; ++i) {
        GepObjPN *gepObjPN = dyn_cast<GepObjPN>(pag->getPAGNode(i));
        if (gepObjPN) {
            F.os() << i << " ";
            F.os() << pag->getBaseObjNode(i) << " ";
            F.os() << gepObjPN->getLocationSet().getOffset() << "\n";
        }
    }

    // Job finish and close file
    F.os().close();
    if (!F.os().has_error()) {
        outs() << "\n";
        F.keep();
        return;
    }
}

/*!
 * Load pointer analysis result form a file.
 * It populates BVDataPTAImpl with the points-to data, and updates PAG with
 * the PAG offset nodes created during Andersen's solving stage.
 */
bool BVDataPTAImpl::readFromFile(const string& filename) {
    outs() << "Loading pointer analysis results from '" << filename << "'...";

    ifstream F(filename.c_str());
    if (!F.is_open()) {
        outs() << "  error opening file for reading!\n";
        return false;
    }

    // Read analysis results from file
    PTDataTy *ptD = getPTDataTy();
    string line;

    // Read points-to sets
    string delimiter1 = " -> { ";
    string delimiter2 = " }";
    while (F.good()) {
        // Parse a single line in the form of "var -> { obj1 obj2 obj3 }"
        getline(F, line);
        size_t pos = line.find(delimiter1);
        if (pos == string::npos)    break;
        if (line.back() != '}')     break;

        // var
        NodeID var = atoi(line.substr(0, pos).c_str());
        PointsTo &pts = ptD->getPts(var);

        // objs
        pos = pos + delimiter1.length();
        size_t len = line.length() - pos - delimiter2.length();
        string objs = line.substr(pos, len);
        if (!objs.empty()) {
            istringstream ss(objs);
            NodeID obj;
            while (ss.good()) {
                ss >> obj;
                pts.set(obj);
            }
        }
    }

    // Read PAG offset nodes
    while (F.good()) {
        // Parse a single line in the form of "ID baseNodeID offset"
        istringstream ss(line);
        NodeID id;
        NodeID base;
        size_t offset;
        ss >> id >> base >> offset;

        NodeID n = pag->getGepObjNode(pag->getObject(base), LocationSet(offset));
        assert(id == n && "Error adding GepObjNode into PAG!");

        getline(F, line);
    }

    // Update callgraph
    updateCallGraph(pag->getIndirectCallsites());

    F.close();
    outs() << "\n";

    return true;
}

/*!
 * Dump points-to of each pag node
 */
void BVDataPTAImpl::dumpTopLevelPtsTo() {
    for (NodeBS::iterator nIter = this->getAllValidPtrs().begin();
            nIter != this->getAllValidPtrs().end(); ++nIter) {
        const PAGNode* node = getPAG()->getPAGNode(*nIter);
        if (getPAG()->isValidTopLevelPtr(node)) {
            PointsTo& pts = this->getPts(node->getId());
            outs() << "\nNodeID " << node->getId() << " ";

            if (pts.empty()) {
                outs() << "\t\tPointsTo: {empty}\n\n";
            } else {
                outs() << "\t\tPointsTo: { ";
                for (PointsTo::iterator it = pts.begin(), eit = pts.end();
                        it != eit; ++it)
                    outs() << *it << " ";
                outs() << "}\n\n";
            }
        }
    }
}

/*!
 * Dump points-to of top-level pointers (ValPN)
 */
void PointerAnalysis::dumpPts(NodeID ptr, const PointsTo& pts) {

    const PAGNode* node = pag->getPAGNode(ptr);
    /// print the points-to set of node which has the maximum pts size.
    if (isa<DummyObjPN> (node)) {
        outs() << "##<Dummy Obj > id:" << node->getId();
    } else if (!isa<DummyValPN>(node) && !SVFModule::pagReadFromTXT()) {
        outs() << "##<" << node->getValue()->getName() << "> ";
        outs() << "Source Loc: " << getSourceLoc(node->getValue());
    }
    outs() << "\nPtr " << node->getId() << " ";

    if (pts.empty()) {
        outs() << "\t\tPointsTo: {empty}\n\n";
    } else {
        outs() << "\t\tPointsTo: { ";
        for (PointsTo::iterator it = pts.begin(), eit = pts.end(); it != eit;
                ++it)
            outs() << *it << " ";
        outs() << "}\n\n";
    }

    outs() << "";

    for (NodeBS::iterator it = pts.begin(), eit = pts.end(); it != eit; ++it) {
        const PAGNode* node = pag->getPAGNode(*it);
        if(isa<ObjPN>(node) == false)
            continue;
        NodeID ptd = node->getId();
        outs() << "!!Target NodeID " << ptd << "\t [";
        const PAGNode* pagNode = pag->getPAGNode(ptd);
        if (isa<DummyValPN>(node))
            outs() << "DummyVal\n";
        else if (isa<DummyObjPN>(node))
            outs() << "Dummy Obj id: " << node->getId() << "]\n";
        else {
        		if(!SVFModule::pagReadFromTXT()){
        			outs() << "<" << pagNode->getValue()->getName() << "> ";
        			outs() << "Source Loc: " << getSourceLoc(pagNode->getValue()) << "] \n";
        		}
        }
    }
}


/*!
 * Dump all points-to including top-level (ValPN) and address-taken (ObjPN) variables
 */
void BVDataPTAImpl::dumpAllPts() {
    for(PAG::iterator it = pag->begin(), eit = pag->end(); it!=eit; it++) {
        outs() << "----------------------------------------------\n";
        dumpPts(it->first, this->getPts(it->first));
        outs() << "----------------------------------------------\n";
    }
}

/*!
 * Print indirect call targets at an indirect callsite
 */
void PointerAnalysis::printIndCSTargets(const llvm::CallSite cs, const FunctionSet& targets)
{
    llvm::outs() << "\nNodeID: " << getFunPtr(cs);
    llvm::outs() << "\nCallSite: ";
    cs.getInstruction()->print(llvm::outs());
    llvm::outs() << "\tLocation: " << analysisUtil::getSourceLoc(cs.getInstruction());
    llvm::outs() << "\t with Targets: ";

    if (!targets.empty()) {
        FunctionSet::const_iterator fit = targets.begin();
        FunctionSet::const_iterator feit = targets.end();
        for (; fit != feit; ++fit) {
            const llvm::Function* callee = *fit;
            llvm::outs() << "\n\t" << callee->getName();
        }
    }
    else {
        llvm::outs() << "\n\tNo Targets!";
    }

    llvm::outs() << "\n";
}

/*!
 * Print all indirect callsites
 */
void PointerAnalysis::printIndCSTargets()
{
    llvm::outs() << "==================Function Pointer Targets==================\n";
    const CallEdgeMap& callEdges = getIndCallMap();
    CallEdgeMap::const_iterator it = callEdges.begin();
    CallEdgeMap::const_iterator eit = callEdges.end();
    for (; it != eit; ++it) {
        const llvm::CallSite cs = it->first;
        const FunctionSet& targets = it->second;
        printIndCSTargets(cs, targets);
    }

    const CallSiteToFunPtrMap& indCS = getIndirectCallsites();
    CallSiteToFunPtrMap::const_iterator csIt = indCS.begin();
    CallSiteToFunPtrMap::const_iterator csEit = indCS.end();
    for (; csIt != csEit; ++csIt) {
        const llvm::CallSite& cs = csIt->first;
        if (hasIndCSCallees(cs) == false) {
            llvm::outs() << "\nNodeID: " << csIt->second;
            llvm::outs() << "\nCallSite: ";
            cs.getInstruction()->print(llvm::outs());
            llvm::outs() << "\tLocation: " << analysisUtil::getSourceLoc(cs.getInstruction());
            llvm::outs() << "\n\t!!!has no targets!!!\n";
        }
    }
}

/*!
 * On the fly call graph construction
 * callsites is candidate indirect callsites need to be analyzed based on points-to results
 * newEdges is the new indirect call edges discovered
 */
void BVDataPTAImpl::onTheFlyCallGraphSolve(const CallSiteToFunPtrMap& callsites, CallEdgeMap& newEdges,CallGraph* callgraph) {
    for(CallSiteToFunPtrMap::const_iterator iter = callsites.begin(), eiter = callsites.end(); iter!=eiter; ++iter) {
        CallSite cs = iter->first;
        if (isVirtualCallSite(cs)) {
            const Value *vtbl = getVCallVtblPtr(cs);
            assert(pag->hasValueNode(vtbl));
            NodeID vtblId = pag->getValueNode(vtbl);
            resolveCPPIndCalls(cs, getPts(vtblId), newEdges,callgraph);
        } else
            resolveIndCalls(iter->first,getPts(iter->second),newEdges,callgraph);
    }
}

/*!
 * Resolve indirect calls
 */
void PointerAnalysis::resolveIndCalls(CallSite cs, const PointsTo& target, CallEdgeMap& newEdges,llvm::CallGraph* callgraph) {

    assert(pag->isIndirectCallSites(cs) && "not an indirect callsite?");
    /// discover indirect pointer target
    for (PointsTo::iterator ii = target.begin(), ie = target.end();
            ii != ie; ii++) {

        if(getNumOfResolvedIndCallEdge() > IndirectCallLimit) {
            errMsg("Resolved Indirect Call Edges are Out-Of-Budget, please increase the limit");
            return;
        }

        if(ObjPN* objPN = dyn_cast<ObjPN>(pag->getPAGNode(*ii))) {
            const MemObj* obj = pag->getObject(objPN);

            if(obj->isFunction()) {
                const Function* callee = cast<Function>(obj->getRefVal());
                callee = getDefFunForMultipleModule(callee);

                /// if the arg size does not match then we do not need to connect this parameter
                /// even if the callee is a variadic function (the first parameter of variadic function is its paramter number)
                if(matchArgs(cs, callee) == false)
                    continue;

                if(0 == getIndCallMap()[cs].count(callee)) {
                    newEdges[cs].insert(callee);
                    getIndCallMap()[cs].insert(callee);

                    ptaCallGraph->addIndirectCallGraphEdge(cs.getInstruction(), callee);
                    // FIXME: do we need to update llvm call graph here?
                    // The indirect call is maintained by ourself, We may update llvm's when we need to
                    //CallGraphNode* callgraphNode = callgraph->getOrInsertFunction(cs.getCaller());
                    //callgraphNode->addCalledFunction(cs,callgraph->getOrInsertFunction(callee));
                }
            }
        }
    }
}

/*
 * Get virtual functions "vfns" based on CHA
 */
void PointerAnalysis::getVFnsFromCHA(CallSite cs, VFunSet &vfns) {
    if (chgraph->csHasVFnsBasedonCHA(cs))
        vfns = chgraph->getCSVFsBasedonCHA(cs);
}

/*
 * Get virtual functions "vfns" from PoninsTo set "target" for callsite "cs"
 */
void PointerAnalysis::getVFnsFromPts(CallSite cs, const PointsTo &target, VFunSet &vfns) {

    if (chgraph->csHasVtblsBasedonCHA(cs)) {
        std::set<const GlobalValue*> vtbls;
        const VTableSet &chaVtbls = chgraph->getCSVtblsBasedonCHA(cs);
        for (PointsTo::iterator it = target.begin(), eit = target.end(); it != eit; ++it) {
            const PAGNode *ptdnode = pag->getPAGNode(*it);
			if (ptdnode->hasValue()) {
				if (const GlobalValue *vtbl = dyn_cast<GlobalValue>(ptdnode->getValue())) {
					if (chaVtbls.find(vtbl) != chaVtbls.end())
						vtbls.insert(vtbl);
				}
			}
        }
        chgraph->getVFnsFromVtbls(cs, vtbls, vfns);
    }
}

/*
 * Connect callsite "cs" to virtual functions in "vfns"
 */
void PointerAnalysis::connectVCallToVFns(CallSite cs, const VFunSet &vfns, CallEdgeMap& newEdges, llvm::CallGraph* callgraph) {
    //// connect all valid functions
    for (VFunSet::const_iterator fit = vfns.begin(),
            feit = vfns.end(); fit != feit; ++fit) {
        const Function* callee = *fit;
        if (callee->isDeclaration() && svfMod.hasDefinition(callee))
            callee = svfMod.getDefinition(callee);
        if (getIndCallMap()[cs].count(callee) > 0)
            continue;
        if(cs.arg_size() == callee->arg_size() ||
                (cs.getFunctionType()->isVarArg() && callee->isVarArg())) {
            newEdges[cs].insert(callee);
            getIndCallMap()[cs].insert(callee);
            ptaCallGraph->addIndirectCallGraphEdge(cs.getInstruction(), callee);
        }
    }
}

/// Resolve cpp indirect call edges
void PointerAnalysis::resolveCPPIndCalls(CallSite cs, const PointsTo& target, CallEdgeMap& newEdges, CallGraph* callgraph) {
    assert(isVirtualCallSite(cs) && "not cpp virtual call");

    VFunSet vfns;
    if (connectVCallOnCHA)
        getVFnsFromCHA(cs, vfns);
    else
        getVFnsFromPts(cs, target, vfns);
    connectVCallToVFns(cs, vfns, newEdges, callgraph);
}

/*!
 * Find the alias check functions annotated in the C files
 * check whether the alias analysis results consistent with the alias check function itself
 */
void PointerAnalysis::validateSuccessTests(const char* fun) {

    // check for must alias cases, whether our alias analysis produce the correct results
    for (u32_t i = 0; i < svfMod.getModuleNum(); ++i) {
        Module *module = svfMod.getModule(i);
        if (Function* checkFun = module->getFunction(fun)) {
            if(!checkFun->use_empty())
                outs() << "[" << this->PTAName() << "] Checking " << fun << "\n";

            for (Value::user_iterator i = checkFun->user_begin(), e =
                        checkFun->user_end(); i != e; ++i)
                if (isa<CallInst>(*i) || isa<InvokeInst>(*i)) {

                    CallSite cs(*i);
                    assert(cs.getNumArgOperands() == 2
                           && "arguments should be two pointers!!");
                    Value* V1 = cs.getArgOperand(0);
                    Value* V2 = cs.getArgOperand(1);
                    AliasResult aliasRes = alias(V1, V2);

                    bool checkSuccessful = false;
                    if (strcmp(fun, "MAYALIAS") == 0 || strcmp(fun, "_Z8MAYALIASPvS_") == 0) {
                        if (aliasRes == MayAlias || aliasRes == MustAlias)
                            checkSuccessful = true;
                    } else if (strcmp(fun, "NOALIAS") == 0 || strcmp(fun, "_Z7NOALIASPvS_") == 0) {
                        if (aliasRes == NoAlias)
                            checkSuccessful = true;
                    } else if (strcmp(fun, "MUSTALIAS") == 0 || strcmp(fun, "_Z9MUSTALIASPvS_") == 0) {
                        // change to must alias when our analysis support it
                        if (aliasRes == MayAlias || aliasRes == MustAlias)
                            checkSuccessful = true;
                    } else if (strcmp(fun, "PARTIALALIAS") == 0 || strcmp(fun, "_Z12PARTIALALIASPvS_") == 0) {
                        // change to partial alias when our analysis support it
                        if (aliasRes == MayAlias)
                            checkSuccessful = true;
                    } else
                        assert(false && "not supported alias check!!");

                    NodeID id1 = pag->getValueNode(V1);
                    NodeID id2 = pag->getValueNode(V2);

                    if (checkSuccessful)
                        outs() << sucMsg("\t SUCCESS :") << fun << " check <id:" << id1 << ", id:" << id2 << "> at ("
                               << getSourceLoc(*i) << ")\n";
                    else
                        errs() << errMsg("\t FAIL :") << fun << " check <id:" << id1 << ", id:" << id2 << "> at ("
                               << getSourceLoc(*i) << ")\n";
                } else
                    assert(false && "alias check functions not only used at callsite??");

        }
    }
}

/*!
 * Pointer analysis validator
 */
void PointerAnalysis::validateExpectedFailureTests(const char* fun) {

    if (Function* checkFun = getModule().getFunction(fun)) {
        if(!checkFun->use_empty())
            outs() << "[" << this->PTAName() << "] Checking " << fun << "\n";

        for (Value::user_iterator i = checkFun->user_begin(), e =
                    checkFun->user_end(); i != e; ++i)
            if (CallInst *call = dyn_cast<CallInst>(*i)) {
                assert(call->getNumArgOperands() == 2
                       && "arguments should be two pointers!!");
                Value* V1 = call->getArgOperand(0);
                Value* V2 = call->getArgOperand(1);
                AliasResult aliasRes = alias(V1, V2);

                bool expectedFailure = false;
                if (strcmp(fun, "EXPECTEDFAIL_MAYALIAS") == 0) {
                    // change to must alias when our analysis support it
                    if (aliasRes == NoAlias)
                        expectedFailure = true;
                } else if (strcmp(fun, "EXPECTEDFAIL_NOALIAS") == 0) {
                    // change to partial alias when our analysis support it
                    if (aliasRes == MayAlias || aliasRes == PartialAlias || aliasRes == MustAlias)
                        expectedFailure = true;
                } else
                    assert(false && "not supported alias check!!");

                NodeID id1 = pag->getValueNode(V1);
                NodeID id2 = pag->getValueNode(V2);

                if (expectedFailure)
                    outs() << sucMsg("\t EXPECTED FAIL :") << fun << " check <id:" << id1 << ", id:" << id2 << "> at ("
                           << getSourceLoc(call) << ")\n";
                else
                    errs() << errMsg("\t UNEXPECTED FAIL :") << fun << " check <id:" << id1 << ", id:" << id2 << "> at ("
                           << getSourceLoc(call) << ")\n";
            }
            else
                assert(false && "alias check functions not only used at callsite??");
    }
}

/*!
 * Return alias results based on our points-to/alias analysis
 */
llvm::AliasResult BVDataPTAImpl::alias(const llvm::MemoryLocation &LocA,
                                       const llvm::MemoryLocation &LocB) {
    return alias(LocA.Ptr, LocB.Ptr);
}

/*!
 * Return alias results based on our points-to/alias analysis
 */
llvm::AliasResult BVDataPTAImpl::alias(const Value* V1,
                                       const Value* V2) {
    return alias(pag->getValueNode(V1),pag->getValueNode(V2));
}

/*!
 * Return alias results based on our points-to/alias analysis
 */
llvm::AliasResult BVDataPTAImpl::alias(NodeID node1, NodeID node2) {
    return alias(getPts(node1),getPts(node2));
}

/*!
 * Return alias results based on our points-to/alias analysis
 */
llvm::AliasResult BVDataPTAImpl::alias(const PointsTo& p1, const PointsTo& p2) {

    PointsTo pts1;
    expandFIObjs(p1,pts1);
    PointsTo pts2;
    expandFIObjs(p2,pts2);

    if (containBlackHoleNode(pts1) || containBlackHoleNode(pts2) || pts1.intersects(pts2))
        return MayAlias;
    else
        return NoAlias;
}<|MERGE_RESOLUTION|>--- conflicted
+++ resolved
@@ -136,14 +136,9 @@
     if(pag == NULL) {
 
         DBOUT(DGENERAL, outs() << pasMsg("Building PAG ...\n"));
-<<<<<<< HEAD
-        if (!Graphtxt.getValue().empty()) {
-            PAGBuilderFromFile fileBuilder(Graphtxt.getValue(), false);
-=======
         // We read PAG from a user-defined txt instead of parsing PAG from LLVM IR
         if (SVFModule::pagReadFromTXT()) {
-            PAGBuilderFromFile fileBuilder(SVFModule::pagFileName());
->>>>>>> ae9f5656
+            PAGBuilderFromFile fileBuilder(SVFModule::pagFileName(), false);
             pag = fileBuilder.build();
 
         } else {
