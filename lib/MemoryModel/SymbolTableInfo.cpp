--- conflicted
+++ resolved
@@ -479,13 +479,7 @@
         {
             outs() << " \tField_idx = " << field_idx;
             outs() << ", field type: ";
-<<<<<<< HEAD
-            // TODO-os (*it).getFlattenElemTy()->print(outs());
-            outs() << ", field size: " << getNumOfFlattenElements((*it).getFlattenElemTy());
-=======
-            (*it)->print(outs());
-            outs() << ", field size: " << getTypeSizeInBytes((*it));
->>>>>>> 77a0bc21
+            // TODO-os (*it)->print(outs());
             outs() << "\n";
         }
         outs() << "\n";
